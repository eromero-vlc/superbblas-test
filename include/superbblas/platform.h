--- conflicted
+++ resolved
@@ -36,8 +36,8 @@
 #endif
 
 #ifdef SUPERBBLAS_USE_HIP
+#    include <hip/hip_runtime_api.h>
 #    include <hipblas.h>
-#    include <hip/hip_runtime_api.h>
 #endif
 
 #ifdef SUPERBBLAS_CREATING_FLAGS
@@ -50,6 +50,10 @@
 #    ifdef SUPERBBLAS_USE_MKL
 EMIT_define(SUPERBBLAS_USE_MKL)
 #    endif
+#endif
+
+#if defined(SUPERBBLAS_USE_CUDA) || defined(SUPERBBLAS_USE_HIP)
+#    define SUPERBBLAS_USE_GPU
 #endif
 
 namespace superbblas {
@@ -66,6 +70,13 @@
 
     constexpr int CPU_DEVICE_ID = -1;
 
+    /// Default GPU platform
+#ifdef SUPERBBLAS_USE_CUDA
+    using GPU = platform::CUDA;
+#elif defined(SUPERBBLAS_USE_HIP)
+    using GPU = platform::GPUAMD;
+#endif
+
     /// Function to allocate memory
     using Allocator = std::function<void *(std::size_t, enum platform)>;
 
@@ -105,6 +116,15 @@
                 s << "CUDA error: " << cudaGetErrorName(err) << ": " << cudaGetErrorString(err);
                 throw std::runtime_error(s.str());
             }
+        }
+
+        /// Set the current device as the one passed
+        /// \param cuda: context
+
+        inline void setDevice(Cuda cuda) {
+            int currentDevice;
+            cudaCheck(cudaGetDevice(&currentDevice));
+            if (currentDevice != deviceId(cuda)) cudaCheck(cudaSetDevice(deviceId(cuda)));
         }
 
         /// Return the device in which the pointer was allocated
@@ -163,7 +183,6 @@
 
         /// Return a device identification
         inline int deviceId(Cuda cuda) { return cuda.device; }
-<<<<<<< HEAD
 
 #elif defined(SUPERBBLAS_USE_HIP)
         inline void hipCheck(hipError_t err) {
@@ -180,8 +199,7 @@
             struct hipPointerAttribute_t ptr_attr;
             if (hipPointerGetAttributes(&ptr_attr, x) != hipSuccess) return CPU_DEVICE_ID;
 
-            if (ptr_attr.memoryType != hipMemoryTypeDevice)
-                return CPU_DEVICE_ID;
+            if (ptr_attr.memoryType != hipMemoryTypeDevice) return CPU_DEVICE_ID;
             return ptr_attr.device;
         }
 
@@ -215,21 +233,20 @@
             Allocator alloc;
             /// Optional function for deallocating memory on devices
             Deallocator dealloc;
+            /// Cache session
+            Session session;
         };
 
         /// Return a device identification
         inline int deviceId(Hip hip) { return hip.device; }
-#else
-=======
->>>>>>> 18b6ebe9
 
         /// Set the current device as the one passed
-        /// \param cuda: context
-
-        inline void setDevice(Cuda cuda) {
+        /// \param hip: context
+
+        inline void setDevice(Hip hip) {
             int currentDevice;
-            cudaCheck(cudaGetDevice(&currentDevice));
-            if (currentDevice != deviceId(cuda)) cudaCheck(cudaSetDevice(deviceId(cuda)));
+            hipCheck(hipGetDevice(&currentDevice));
+            if (currentDevice != deviceId(hip)) hipCheck(hipSetDevice(deviceId(hip)));
         }
 
 #else
@@ -255,6 +272,14 @@
         template <typename T> struct supported_type<const T> {
             static constexpr bool value = supported_type<T>::value;
         };
+
+#ifdef SUPERBBLAS_USE_CUDA
+        using Gpu = Cuda;
+#elif defined(SUPERBBLAS_USE_HIP)
+        using Gpu = Hip;
+#else
+        using Gpu = void;
+#endif
     }
 
     class Context {
@@ -310,23 +335,23 @@
         detail::Cpu toCpu(Session session) const { return detail::Cpu{session}; }
 
 #ifdef SUPERBBLAS_USE_CUDA
-<<<<<<< HEAD
-        detail::Cuda toCuda() const { return detail::Cuda{device, *cublasHandle, alloc, dealloc}; }
-#elif defined(SUPERBBLAS_USE_HIP)
-        detail::Hip toHip() const { return detail::Hip{device, *hipblasHandle, alloc, dealloc}; }
-#else
-        void toCuda() const { throw std::runtime_error("Cuda: unsupported platform"); }
-        void toHip() const { throw std::runtime_error("HIP: unsupported platform"); }
-#endif
-=======
         detail::Cuda toCuda(Session session) const {
             return detail::Cuda{device, *cublasHandle, alloc, dealloc, session};
         }
-#else
-        void toCuda(Session) const { throw std::runtime_error("Cuda: unsupported platform"); }
-#endif
-        void toGpuamd(Session) const { throw std::runtime_error("Gpuamd: unsupported platform"); }
->>>>>>> 18b6ebe9
+
+        detail::Cuda toGpu(Session session) const { return toCuda(session); }
+
+#elif defined(SUPERBBLAS_USE_CUDA)
+        detail::Hip toHip(Session session) const {
+            return detail::Hip{device, *hipblasHandle, alloc, dealloc, session};
+        }
+
+        detail::Hip toGpu(Session session) const { return toHip(session); }
+#else
+        void toGpu(Session) const {
+            throw std::runtime_error("Compiled without support for Cuda or HIP");
+        }
+#endif
     };
 
     /// Return a CPU context
@@ -342,8 +367,24 @@
     /// Return a GPUAMD context
     /// \param device: device ID
     inline Context createHipContext(int device = 0, Allocator alloc = Allocator(),
-                                     Deallocator dealloc = Deallocator()) {
+                                    Deallocator dealloc = Deallocator()) {
         return Context{GPUAMD, device, alloc, dealloc};
+    }
+
+    /// Return a CUDA or HIP context
+    /// \param device: device ID
+    inline Context createGpuContext(int device = 0, Allocator alloc = Allocator(),
+                                    Deallocator dealloc = Deallocator()) {
+#ifdef SUPERBBLAS_USE_CUDA
+        return createCudaContext(device, alloc, dealloc);
+#elif defined(SUPERBBLAS_USE_CUDA)
+        return createHipContext(device, alloc, dealloc);
+#else
+        (void)device;
+        (void)alloc;
+        (void)dealloc;
+        throw std::runtime_error("Compiled without support for Cuda or HIP");
+#endif
     }
 
     /// Return if `T` is a supported type

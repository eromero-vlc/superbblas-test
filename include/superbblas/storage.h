#ifndef __SUPERBBLAS_STORAGE__
#define __SUPERBBLAS_STORAGE__

#include "crc32.h"
#include "dist.h"
#include "tensor.h"
#include <cstdio>
#include <cstdlib>
#include <limits>
#include <list>
#include <set>
#include <sstream>
#include <stdexcept>
#include <unordered_map>

/// Specification for simple, sparse, streamed tensor (S3T) format
/// magic_number <i32>: 314
/// version <i32>: version of S3T format (currently 0)
/// values_datatype <i32>: datatype used for the values; currently supported values:
///  - 0: float
///  - 1: double
///  - 2: complex float
///  - 3: complex double
/// checksum <i32>: checksum level
///  - 0: no checksums
///  - 1: global checksum on the entire file
///  - 2: checksum every block
/// dimensions <i32>: number of dimensions
/// metadata_size <i32>: length of the metadata in <char>s
/// metadata_content <char*metadata_size>: content of the metadata
/// padding <char*((8 - metadata_size % 8) % 8)>: zero
/// size <double*dimensions>: size of the tensor in each dimension (coordinates in SlowToFast)
/// checksum_block <double>: largest contiguous data length in bytes to compute the checksum;
///  data blocks larger than that will report the checksum of the checksums
/// num_chunks <double>: number of chunks that follows
/// chunk: repeat as many times as needed
///  -  number_of_blocks <double>: number of blocks
///  -  from_size <{from <double*dimensions>, size <double*dimensions>}*number_of_blocks>: the i-th
///     pair of coordinates indicates the first coordinate present in the i-th block and the size
///     of the block in each dimension;
///  -  values <type indicated by values_type>
///  -  (if checksum is 2) values_checksum <double*number_of_blocks>: checksum of the values.
/// (if checksum is 1 or 2) global_checksum <double>: if checksum is 1, this is the checksum
/// of the entire content of the file up to this position; if checksum is 2, this is the
/// checksum of the entire content of the file up this position excepting `num_chunks`, `values`
/// and `values_checksum`.
///
/// NOTES:
/// - The restrictions in the metadata's length and the padding are to make all subsequent fields
///   properly aligned in case an implementation accesses the file by mapping it into memory.
/// - A slightly simpler implementation is to restrict each chunk to a single block; allowing
///   multiple blocks in a chunks gives a mechanism to increase the locality when reading all
///   "from_size" in the file.
/// - The type of the coordinates for from_size is double instead of the obvious better type i64
///   just because the latter type is not supported by MPI.

namespace superbblas {

    /// Type of the values
    enum values_datatype { FLOAT = 0, DOUBLE = 1, CFLOAT = 2, CDOUBLE = 3, CHAR = 4, INT = 5 };

    /// Type of checksum
    enum checksum_type {
        NoChecksum = 0,     ///< Do not do any checksum
        GlobalChecksum = 1, ///< Checksum the entire file
        BlockChecksum = 2   ///< Checksum every block individually
    };

    namespace detail {
        /// Magic number
        const int magic_number = 314;

        /// Open file modes
        enum Mode { CreateForReadWrite, ReadWrite, OnlyRead };

        /// Return the values_datatype of a type
        template <typename T> values_datatype get_values_datatype();
        template <> inline values_datatype get_values_datatype<float>() { return FLOAT; }
        template <> inline values_datatype get_values_datatype<double>() { return DOUBLE; }
        template <> inline values_datatype get_values_datatype<std::complex<float>>() {
            return CFLOAT;
        }
        template <> inline values_datatype get_values_datatype<std::complex<double>>() {
            return CDOUBLE;
        }
        template <> inline values_datatype get_values_datatype<int>() { return INT; }
        template <> inline values_datatype get_values_datatype<char>() { return CHAR; }

        /// File descriptor
        template <typename Comm> struct File;

        /// Call used for open the storage
        enum CommType {
            SEQ, ///< without MPI
            MPI  ///< with MPI
        };

        //
        // Low layer implementation without MPI
        //

        // File descriptor specialization for SelfComm
        template <> struct File<SelfComm> {
            using type = std::FILE *;
            static constexpr CommType value = SEQ;
        };

        template <typename Str> void gen_error(const Str &error_msg) {
            std::stringstream ss;
            ss << error_msg << ": " << strerror(errno);
            throw std::runtime_error(ss.str());
        }

        inline std::FILE *file_open(SelfComm, const char *filename, Mode mode) {
            std::FILE *f = nullptr;
            switch (mode) {
            case CreateForReadWrite: f = std::fopen(filename, "wb+"); break;
            case ReadWrite: f = std::fopen(filename, "rb+"); break;
            case OnlyRead: f = std::fopen(filename, "rb"); break;
            }
            if (f == nullptr) {
                std::stringstream ss;
                ss << "Error opening file `" << filename << "'";
                gen_error(ss.str());
            }
            return f;
        }

        inline void seek(std::FILE *f, std::size_t offset) {
            if (offset >= (std::size_t)std::numeric_limits<long>::max())
                gen_error("Too small type to represent the displacement");
            if (std::fseek(f, offset, SEEK_SET) != 0) gen_error("Error setting file position");
        }

        template <typename T> void write(std::FILE *f, const T *v, std::size_t n) {
            if (std::fwrite(v, sizeof(T), n, f) != n) gen_error("Error writing in a file");
        }

        template <typename T> void iwrite(std::FILE *f, const T *v, std::size_t n) {
            write(f, v, n);
        }

        template <typename T> void iwrite(std::FILE *f, const T *v, std::size_t n, vector<T, Cpu>) {
            write(f, v, n);
        }

        template <typename T> void read(std::FILE *f, T *v, std::size_t n) {
            if (std::fread(v, sizeof(T), n, f) != n) gen_error("Error reading from a file");
        }

        inline void preallocate(std::FILE *f, std::size_t n) {
            off_t old_offset = 0, end_of_file;
            if (n >= (std::size_t)std::numeric_limits<long>::max())
                throw std::runtime_error("Too small type to represent the displacement");

            // Save the current position on the file
            if ((old_offset = std::ftell(f)) == -1) gen_error("Error getting file position");

            // Get the current size of the file
            if (std::fseek(f, -1, SEEK_END) != 0) gen_error("Error setting file position");
            if ((end_of_file = std::ftell(f) + 1) == 0) gen_error("Error getting file position");
            std::size_t curr_size = end_of_file;

            if (curr_size < n) {
                std::vector<char> v(std::min(n - curr_size, (std::size_t)256 * 1024 * 1024));

                if (std::fseek(f, 0, SEEK_END) != 0) gen_error("Error setting file position");
                while (curr_size < n) {
                    std::size_t d = std::min(n - curr_size, v.size());
                    write(f, v.data(), d);
                    curr_size += d;
                }
            }

            // Restore position on the file
            if (std::fseek(f, old_offset, SEEK_SET) != 0) gen_error("Error setting file position");
        }

        inline void truncate(std::FILE *f, std::size_t n) {
            if (ftruncate(fileno(f), n) != 0) gen_error("Error truncating file");
        }

        inline void flush(std::FILE *f) {
            if (std::fflush(f) != 0) gen_error("Error flushing file");
        }

        inline void check_pending_requests(std::FILE *) {}

        inline void close(std::FILE *f) {
            if (std::fclose(f) != 0) gen_error("Error closing file");
        }

        //
        // Low layer implementation with MPI
        //

#ifdef SUPERBBLAS_USE_MPI
#    ifdef SUPERBBLAS_USE_MPIIO
        /// Use MPI IO

        /// Return the MPI_Datatype of a type
        template <typename T> MPI_Datatype mpi_datatype_basic_from_type();
        template <> inline MPI_Datatype mpi_datatype_basic_from_type<float>() { return MPI_FLOAT; }
        template <> inline MPI_Datatype mpi_datatype_basic_from_type<double>() {
            return MPI_DOUBLE;
        }
        template <> inline MPI_Datatype mpi_datatype_basic_from_type<std::complex<float>>() {
            return MPI_FLOAT;
        }
        template <> inline MPI_Datatype mpi_datatype_basic_from_type<std::complex<double>>() {
            return MPI_DOUBLE;
        }
        template <> inline MPI_Datatype mpi_datatype_basic_from_type<int>() { return MPI_INT; }
        template <> inline MPI_Datatype mpi_datatype_basic_from_type<char>() { return MPI_CHAR; }
        template <> inline MPI_Datatype mpi_datatype_basic_from_type<unsigned char>() {
            return MPI_CHAR;
        }

        /// Return how many items of the basic type are in T type
        template <typename T> unsigned int get_count_from_type();
        template <> inline unsigned int get_count_from_type<float>() { return 1; }
        template <> inline unsigned int get_count_from_type<double>() { return 1; }
        template <> inline unsigned int get_count_from_type<std::complex<float>>() { return 2; }
        template <> inline unsigned int get_count_from_type<std::complex<double>>() { return 2; }
        template <> inline unsigned int get_count_from_type<int>() { return 1; }
        template <> inline unsigned int get_count_from_type<char>() { return 1; }
        template <> inline unsigned int get_count_from_type<unsigned char>() { return 1; }

        struct AllocAbstract {
            MPI_Request req;
            AllocAbstract(MPI_Request req) : req{req} {}
            virtual ~AllocAbstract() {}
        };

        template <typename T> struct Alloc : public AllocAbstract {
            vector<T, Cpu> v;
            Alloc(MPI_Request req, vector<T, Cpu> v) : AllocAbstract{req}, v{v} {}
            ~Alloc() override {}
        };

        // MPI_File replacement
        struct File_Requests {
            MPI_File f;
            std::list<AllocAbstract *> reqs;
            File_Requests() : f{}, reqs{} {}
            File_Requests(MPI_File f) : f(f), reqs{} {}
        };

        // File descriptor specialization for MpiComm
        template <> struct File<MpiComm> {
            using type = File_Requests;
            static constexpr CommType value = MPI;
        };

        inline File_Requests file_open(MpiComm comm, const char *filename, Mode mode) {
            MPI_File fh;
            barrier(comm);
            switch (mode) {
            case CreateForReadWrite:
                // Delete file if it exists
                MPI_File_delete(filename, MPI_INFO_NULL);
                MPI_check(MPI_File_open(comm.comm, filename, MPI_MODE_CREATE | MPI_MODE_RDWR,
                                        MPI_INFO_NULL, &fh));
                break;
            case ReadWrite:
                MPI_check(MPI_File_open(comm.comm, filename, MPI_MODE_RDWR, MPI_INFO_NULL, &fh));
                break;
            case OnlyRead:
                MPI_check(MPI_File_open(comm.comm, filename, MPI_MODE_RDONLY, MPI_INFO_NULL, &fh));
                break;
            }
            return {fh};
        }

        inline void seek(File_Requests &f, std::size_t offset) {
            MPI_check(MPI_File_seek(f.f, offset, MPI_SEEK_SET));
        }

        template <typename T> void write(File_Requests &f, const T *v, std::size_t n) {
            MPI_Status status;
            MPI_check(MPI_File_write(f.f, v, n * get_count_from_type<T>(),
                                     mpi_datatype_basic_from_type<T>(), &status));
        }

        template <typename T> void read(File_Requests &f, T *v, std::size_t n) {
            MPI_Status status;
            MPI_check(MPI_File_read(f.f, v, n * get_count_from_type<T>(),
                                    mpi_datatype_basic_from_type<T>(), &status));
        }

        template <typename T>
        void iwrite(File_Requests &f, const T *v, std::size_t n, vector<T, Cpu> w) {
            MPI_Request req;
            MPI_check(MPI_File_iwrite(f.f, v, n * get_count_from_type<T>(),
                                      mpi_datatype_basic_from_type<T>(), &req));
            f.reqs.push_back(new Alloc<T>{req, w});
        }

        template <typename T> void iwrite(File_Requests &f, const T *v, std::size_t n) {
            vector<T, Cpu> w(n, Cpu{0});
            std::copy_n(v, n, w.data());
            iwrite(f, w.data(), n, w);
        }

        inline void flush(File_Requests &f) {
            for (AllocAbstract *r : f.reqs) {
                MPI_check(MPI_Wait(&r->req, MPI_STATUS_IGNORE));
                delete r;
            }
            f.reqs.clear();
            MPI_check(MPI_File_sync(f.f));
        }

        inline void check_pending_requests(File_Requests &f) {
            f.reqs.remove_if([](AllocAbstract *r) {
                int finished = 0;
                MPI_check(MPI_Test(&r->req, &finished, MPI_STATUS_IGNORE));
                if (finished) {
                    delete r;
                    return true;
                }
                return false;
            });
        }

        inline void preallocate(File_Requests &f, std::size_t n) {
            flush(f);
            MPI_check(MPI_File_preallocate(f.f, n));
        }

        inline void truncate(File_Requests &f, std::size_t n) {
            MPI_check(MPI_File_set_size(f.f, n));
        }

        inline void close(File_Requests &f) {
            flush(f);
            MPI_check(MPI_File_close(&f.f));
        }

#    else  // SUPERBBLAS_USE_MPIIO
        /// Don't use MPI IO

        // MPI_File replacement
        struct File_Comm {
            std::FILE *f;
            MpiComm comm;
        };

        // File descriptor specialization for MpiComm
        template <> struct File<MpiComm> {
            using type = File_Comm;
            static constexpr CommType value = MPI;
        };

        inline File_Comm file_open(MpiComm comm, const char *filename, Mode mode) {
            std::FILE *f = nullptr;
            // Avoid all processes to create the file at the same time; so root process create the file, and the rest open it
            if (comm.rank == 0) {
                f = file_open(detail::get_comm(), filename, mode);
                barrier(comm);
            } else {
                barrier(comm);
                f = file_open(detail::get_comm(), filename,
                              mode == OnlyRead ? OnlyRead : ReadWrite);
            }
            return {f, comm};
        }

        inline void preallocate(File_Comm f, std::size_t n) {
            if (f.comm.rank == 0) preallocate(f.f, n);
            barrier(f.comm);
        }

        inline void truncate(File_Comm f, std::size_t n) {
            if (f.comm.rank == 0) truncate(f.f, n);
            barrier(f.comm);
        }

        inline void seek(File_Comm f, std::size_t offset) { seek(f.f, offset); }

        template <typename T> void write(File_Comm f, const T *v, std::size_t n) {
            write(f.f, v, n);
        }

        template <typename T> void iwrite(File_Comm f, const T *v, std::size_t n) {
            write(f.f, v, n);
        }

        template <typename T> void iwrite(File_Comm f, const T *v, std::size_t n, vector<T, Cpu>) {
            write(f.f, v, n);
        }

        template <typename T> void read(File_Comm f, T *v, std::size_t n) { read(f.f, v, n); }

        inline void flush(File_Comm f) {
            flush(f.f);
            barrier(f.comm);
        }

        inline void check_pending_requests(File_Comm) {}

        inline void close(File_Comm &f) {
            close(f.f);
            barrier(f.comm);
        }
#    endif // SUPERBBLAS_USE_MPIIO

#endif // SUPERBBLAS_USE_MPI

        /// Range begin, end, and current state
        template <std::size_t N, typename GRID> struct Grid_range {
            // Current iterators
            std ::array<typename GRID::const_iterator, N> it;
            // List of N grids
            const GRID *const grid;
            /// Don't iterate on this dimension
            std::size_t const excepting;

            Grid_range(const GRID *grid, std::size_t excepting = N)
                : grid(grid), excepting(excepting) {
                for (std::size_t i = 0; i < N; ++i) {
                    if (i == excepting) continue;
                    it[i] = grid[i].begin();
                }
            }

            std::size_t volume() const {
                if (N == 0 || (N == 1 && excepting == 0)) return 0;
                std::size_t vol = 1;
                for (std::size_t i = 0; i < N; ++i) {
                    if (i == excepting) continue;
                    vol *= grid[i].size();
                }
                return vol;
            }

            Grid_range<N, GRID> &operator++() {
                for (std::size_t i = 0; i < N; ++i) {
                    if (i == excepting) continue;
                    ++it[i];
                    if (it[i] != grid[i].end()) return *this;
                    it[i] = grid[i].begin();
                }
                return *this;
            }

            Grid_range<N, GRID> &operator--() {
                for (std::size_t i = 0; i < N; ++i) {
                    if (i == excepting) continue;
                    if (it[i] != grid[i].begin()) {
                        --it[i];
                        return *this;
                    }
                    it[i] = --grid[i].end();
                }
                return *this;
            }
        };

        /// Data-structure to accelerate the intersection of sparse tensors
        template <std::size_t N, typename Key = void> struct GridHash {
            /// Index element in `blocks` and `values`
            using BlockIndex = std::size_t;
            /// Sparse tensor dimensions
            Coor<N> dim;
            /// Nonzero blocks of the sparse tensors
            std::vector<From_size_item<N>> blocks;
            /// Values associated to each block
            std::vector<Key> values;
            /// Index of the next block to insert into the grid
            BlockIndex next_block_to_grid;

            /// Ordered list
            template <typename T> using ordered_list = std::set<T>;
            /// Set of hyperplanes forming a non-regular grid
            using Grid = std::array<ordered_list<IndexType>, N>;
            /// Unordered hyperplanes
            using Unsorted_Grid = std::array<std::vector<IndexType>, N>;

            /// Set of hyperplanes containing the faces of each nonzero subtensor
            Grid grid;
            /// From grid coordinate index (SlowToFast) to `blocks` and `values` indices
            std::unordered_multimap<std::size_t, BlockIndex> gridToBlocks;

            GridHash(Coor<N> dim) : dim{dim}, next_block_to_grid(0), grid{{}}, gridToBlocks{16} {
                assert(check_positive(dim));
            }

            void append_block(Coor<N> from, Coor<N> size, Key key) {
                // Shortcut for empty ranges
                std::size_t vol = volume(size);
                if (vol == 0) return;

                // Normalize from when being the whole dimension
                from = normalize_from(from, size);

                // Add the new block
                blocks.push_back({from, size});
                values.push_back(key);
            }

            void insert_pending_blocks() {
                for (BlockIndex iblock = next_block_to_grid; iblock < blocks.size(); ++iblock) {
                    auto from = blocks[iblock][0];
                    auto size = blocks[iblock][1];

                    // Add the faces of the given range as hyperplanes on the grid
                    for (std::size_t i = 0; i < N; ++i) {
                        add_hyperplane(from[i], i);
                        if (from[i] + size[i] >= dim[i]) {
                            add_hyperplane(dim[i] - 1, i);
                            add_hyperplane(0, i);
                        }
                        add_hyperplane(from[i] + size[i], i);
                    }
                }

                for (; next_block_to_grid < blocks.size(); ++next_block_to_grid) {
                    auto from = blocks[next_block_to_grid][0];
                    auto size = blocks[next_block_to_grid][1];

                    // Check if the block has overlaps with other blocks in this tensor
                    std::size_t vol = volume(size);
                    std::size_t vol_overlaps =
                        get_overlap_volume(from, size, false /* don't check for pending blocks */);
                    if (vol == vol_overlaps) continue;
                    if (vol_overlaps != 0)
                        throw std::runtime_error(
                            "Ups! Unsupported the addition of blocks with partial support "
                            "on the sparse tensor");

                    // Add new block on the grid
                    Unsorted_Grid g = grid_intersection(from, size);
                    Grid_range<N, std::vector<IndexType>> git(&g[0]);
                    Coor<N, std::size_t> dim_strides = get_strides<std::size_t>(dim, SlowToFast);
                    for (std::size_t g_i = 0, g_vol = git.volume(); g_i < g_vol; ++g_i, ++git) {
                        Coor<N> g_coor;
                        for (std::size_t i = 0; i < N; ++i) g_coor[i] = *git.it[i];
                        std::size_t new_grid_index = coor2index(g_coor, dim, dim_strides);
                        gridToBlocks.insert(std::make_pair(new_grid_index, next_block_to_grid));
                    }
                }
            }

            /// Return a list of the blocks, the intersection relative to the blocks, and the
            /// associated keys of blocks with non-empty overlap with the given range.
            std::vector<std::pair<std::array<From_size_item<N>, 2>, Key>>
            intersection(Coor<N> from, Coor<N> size, bool check_for_pending_blocks = true) const {
                // Shortcut for empty ranges
                if (volume(size) == 0) return {};

                // Check that there is no pending blocks
                if (check_for_pending_blocks && next_block_to_grid != blocks.size())
                    throw std::runtime_error("wtf");

                // Compute the intersections between the given range the grid
                Unsorted_Grid g = grid_intersection(from, size);

                // Compute the return
                std::vector<std::pair<std::array<From_size_item<N>, 2>, Key>> r;
                Grid_range<N, std::vector<IndexType>> git(&g[0]);
                Coor<N, std::size_t> dim_strides = get_strides<std::size_t>(dim, SlowToFast);
                std::set<BlockIndex> visited;
                for (std::size_t g_i = 0, g_vol = git.volume(); g_i < g_vol; ++g_i, ++git) {
                    Coor<N> g_coor;
                    for (std::size_t i = 0; i < N; ++i) g_coor[i] = *git.it[i];
                    std::size_t grid_index = coor2index(g_coor, dim, dim_strides);
                    auto range = gridToBlocks.equal_range(grid_index);
                    for (auto it = range.first; it != range.second; ++it) {
                        BlockIndex bidx = it->second;

                        // Skip if already visited
                        if (visited.count(bidx) > 0) continue;

                        // Do intersection between the block and the given range
                        Coor<N> rfrom, rsize;
                        detail::intersection(blocks[bidx][0], blocks[bidx][1], from, size, dim,
                                             rfrom, rsize);
                        if (volume(rsize) == 0) continue;
                        rfrom = normalize_coor(rfrom - blocks[bidx][0], dim);
                        r.push_back({{blocks[bidx], {rfrom, rsize}}, values[bidx]});

                        // Note the visited block
                        visited.insert(bidx);
                    }
                }

                return r;
            }

            /// Return the overlap volume of the given range on this tensor
            std::size_t get_overlap_volume(Coor<N> from, Coor<N> size,
                                           bool check_for_pending_blocks = true) {
                auto overlaps = intersection(from, size, check_for_pending_blocks);
                std::size_t vol_overlaps = 0;
                for (const auto &i : overlaps) vol_overlaps += volume(i.first[1][1]);
                return vol_overlaps;
            }

        private:
            /// Return the first hyperplane whose slice contains the point
            ordered_list<IndexType>::iterator get_hyperslice(IndexType from, std::size_t n) const {
                if (grid[n].size() == 0) return grid[n].end();

                Grid_range<1, std::set<IndexType>> git(&grid[n]);
                git.it[0] = grid[n].lower_bound(from);
                if (git.it[0] == grid[n].end()) return --grid[n].end();
                if (*git.it[0] != from) --git;
                return git.it[0];
            }

            /// Return the subgrid with overlaps with the given range
            Unsorted_Grid grid_intersection(Coor<N> from, Coor<N> size) const {
                // Normalize from when being the whole dimension
                from = normalize_from(from, size);

                Unsorted_Grid r{};
                for (std::size_t i = 0; i < N; ++i) {
                    if (grid[i].size() == 0) continue;
                    if (grid[i].size() == 1) {
                        r[i].push_back(*grid[i].begin());
                        continue;
                    }

                    Grid_range<1, std::set<IndexType>> git(&grid[i]);
                    git.it[0] = get_hyperslice(from[i], i);
                    IndexType gFrom = *git.it[0];
                    ++git;
                    for (std::size_t j = 0, vol = git.volume();
                         j < vol && has_overlap(from[i], size[i], gFrom,
                                                normalize_coor(*git.it[0] - gFrom, dim[i]), dim[i]);
                         gFrom = *git.it[0], ++git, ++j)
                        r[i].push_back(gFrom);
                }
                return r;
            }

            void add_hyperplane(IndexType from, std::size_t n) {
                // Normalize
                from = detail::normalize_coor(from, dim[n]);

                // Skip if the hyperplane is already in the grid
                if (grid[n].count(from) > 0) return;

                if (grid[n].size() > 0) {
                    // Figure out the hyperplanes that contain `from`
                    IndexType gFrom = *get_hyperslice(from, n);

                    // Insert the new hyperplanes
                    Coor<N, std::size_t> dim_strides = get_strides<std::size_t>(dim, SlowToFast);
                    Grid_range<N, std::set<IndexType>> git(&grid[0], n);
                    std::vector<BlockIndex> affected_blocks;
                    for (std::size_t i = 0, vol = git.volume(); i < vol; ++git, ++i) {
                        // Get the coordinates of an old cell
                        Coor<N> g_coor;
                        for (std::size_t j = 0; j < N; ++j)
                            if (j != n) g_coor[j] = *git.it[j];
                        g_coor[n] = gFrom;
                        std::size_t grid_index = coor2index(g_coor, dim, dim_strides);

                        // Get the coordinates of the new cell
                        g_coor[n] = from;
                        std::size_t new_grid_index = coor2index(g_coor, dim, dim_strides);

                        // Insert all subtensors on the old cell also on the new cell
                        auto range = gridToBlocks.equal_range(grid_index);
                        affected_blocks.resize(0);
                        for (auto it = range.first; it != range.second; ++it)
                            affected_blocks.push_back(it->second);
                        for (BlockIndex b : affected_blocks)
                            gridToBlocks.insert(std::make_pair(new_grid_index, b));
                    }
                }

                // Add hyperplanes
                grid[n].insert(from);
            }

            /// Return whether the given ranges overlap
            /// NOTE: the first range can refer to a periodic lattice, but not the second
            static bool has_overlap(IndexType from0, IndexType size0, IndexType from1,
                                    IndexType size1, IndexType dim) {

                if (size0 <= 0 || size1 <= 0) throw std::runtime_error("This shouldn't happen");
                if (from0 + size0 > from1 && from0 < from1 + size1) return true;
                from1 += dim;
                if (from0 + size0 > from1 && from0 < from1 + size1) return true;
                return false;
            }

            // Normalize from when being the whole dimension
            Coor<N> normalize_from(Coor<N> from, const Coor<N> &size) const {
                for (std::size_t i = 0; i < N; ++i)
                    if (size[i] == dim[i]) from[i] = 0;
                return normalize_coor(from, dim);
            }
        };

        ///
        /// Checksums
        ///

        /// Do checksum of blocks up to this size
        const std::size_t default_checksum_blocksize = 64 * 1024 * 1024; // 64 MiB

        /// Checksum value type
        using checksum_t = uint32_t;

        /// Compute the checksum of a data block
        /// \param str: pointer to the given data
        /// \param size: size of the data in bytes
        /// \param checksum_blocksize: if greater than zero, compute the checksum of chunks up to
        ///        this size and then return the checksum of the checksums

        template <typename T>
        checksum_t do_checksum(const T *str, std::size_t size = 1,
                               std::size_t checksum_blocksize = 0, checksum_t prev_checksum = 0) {
            // Update size to bytes
            size *= sizeof(T);

            // Return the CRC of the string if not using blocking
            if (checksum_blocksize == 0) return crc32(prev_checksum, (unsigned char *)str, size);

            // Do not allow a previous checksum when blocking checksums
            if (prev_checksum != 0) throw std::runtime_error("Ups! This should not happen");

            // Get number of blocks
            std::size_t num_blocks = (size + checksum_blocksize - 1) / checksum_blocksize;

            std::vector<checksum_t> block_checksums(num_blocks);
#ifdef _OPENMP
#    pragma omp parallel for schedule(static)
#endif
            for (std::size_t i = 0; i < num_blocks; ++i) {
                std::size_t first_element = i * checksum_blocksize;
                std::size_t num_elements = std::min(checksum_blocksize, size - first_element);
                block_checksums[i] = crc32(0, (unsigned char *)str + first_element, num_elements);
            }

            return crc32(0, (unsigned char *)block_checksums.data(),
                         num_blocks * sizeof(checksum_t));
        }

        ///
        /// Other auxiliary functions
        ///

        template <typename T> void change_endianness(T *v, std::size_t n) {
            for (std::size_t i = 0; i < n; ++i) {
                char *c = (char *)&v[i];
                for (std::size_t j = 0; j < sizeof(T) / 2; ++j)
                    std::swap(c[j], c[sizeof(T) - 1 - j]);
            }
        }

        struct Storage_context_abstract {
            virtual std::size_t getNdim() { throw std::runtime_error("Not implemented"); }
            virtual CommType getCommType() { throw std::runtime_error("Not implemented"); }
            virtual void flush() {}
            virtual void preallocate(std::size_t) {}
            virtual ~Storage_context_abstract() {}
        };

        template <std::size_t N, typename Comm> struct Storage_context : Storage_context_abstract {
            values_datatype values_type;  ///< type of the nonzero values
            std::size_t header_size;      ///< number of bytes before the field num_chunks
            std::size_t disp;             ///< number of bytes before the current chunk
            typename File<Comm>::type fh; ///< file descriptor
            const Coor<N> dim;            ///< global tensor dimensions
            const bool change_endianness; ///< whether to change endianness
            bool modified_for_flush;      ///< whether the storage content changed since last flush
            bool modified_for_checksum; ///< whether the storage content changed since last checksum
            const checksum_type checksum;         ///< What kind of checksum to perform
            const std::size_t checksum_blocksize; ///< blocksize for computing checksums
            checksum_t checksum_val;              ///< checksum of the file excepting the values
                                                  ///< (when checksum is BlockChecksum)
            std::size_t num_chunks;               ///< number of chunks written
            bool allow_writing;                   ///< whether to allow writing

            /// displacement in the file of the values of a block
            std::vector<std::size_t> disp_values;
            /// displacement in the file of the checksum of the values of a block
            std::vector<std::size_t> disp_checksum;
            GridHash<N, std::size_t> blocks; ///< list of blocks already written

            Storage_context(values_datatype values_type, std::size_t header_size,
                            typename File<Comm>::type fh, Coor<N> dim, bool change_endianness,
                            bool is_new_storage, checksum_type checksum,
                            std::size_t checksum_blocksize, checksum_t checksum_val,
                            bool allow_writing)
                : values_type(values_type),
                  header_size(header_size),
                  disp(header_size + sizeof(double)), // hop over num_chunks
                  fh(fh),
                  dim(dim),
                  change_endianness(change_endianness),
                  modified_for_flush(is_new_storage),
                  modified_for_checksum(is_new_storage),
                  checksum(checksum),
                  checksum_blocksize(checksum_blocksize),
                  checksum_val(checksum_val),
                  num_chunks(0),
                  allow_writing(allow_writing),
                  blocks(dim) {}

            std::size_t getNdim() override { return N; }
            CommType getCommType() override { return File<Comm>::value; }
            void flush() override { detail::flush(fh); }
            void preallocate(std::size_t size) override { detail::preallocate(fh, size); }
            ~Storage_context() override {
                detail::flush(fh);
                std::size_t filesize = disp + (checksum == NoChecksum ? 0 : sizeof(double));
                if (allow_writing) truncate(fh, filesize);
                close(fh);
            }
        };

        template <std::size_t N, typename T, typename Comm>
        Storage_context<N, Comm> *get_storage_context(Storage_context_abstract *stoh) {
            if (stoh == nullptr) throw std::runtime_error("The given storage handle is null");
            if (stoh->getNdim() != N || stoh->getCommType() != File<Comm>::value)
                throw std::runtime_error("Invalid storage handle");
            Storage_context<N, Comm> *sto_ctx = (Storage_context<N, Comm> *)stoh;
            if (sto_ctx->values_type != get_values_datatype<T>())
                throw std::runtime_error("Invalid storage handle");
            return sto_ctx;
        }

        template <std::size_t Nd0, std::size_t Nd1> struct Op {
            From_size_item<Nd0> first_tensor;
            From_size_item<Nd0> first_subtensor;
            From_size_item<Nd1> second_tensor;
            From_size_item<Nd1> second_subtensor;
            std::size_t blockIndex;
        };

        /// Return the ranges involved in the source and destination tensors
        /// \param dim0: dimension size for the origin tensor
        /// \param p0: partitioning of the origin tensor in consecutive ranges
        /// \param o0: dimension labels for the origin tensor
        /// \param from0: first coordinate to copy from the origin tensor
        /// \param size0: number of elements to copy in each dimension
        /// \param o1: dimension labels for the destination tensor
        /// \param grid: sparse tensor
        /// \param from1: coordinate in destination tensor where first coordinate from origin tensor is copied

        template <std::size_t Nd0, std::size_t Nd1, typename From_size0>
        std::vector<std::vector<Op<Nd0, Nd1>>>
        get_overlap_ranges(Coor<Nd0> dim0, const From_size0 &p0, const Order<Nd0> &o0,
                           const Coor<Nd0> &from0, const Coor<Nd0> &size0,
                           const GridHash<Nd1, std::size_t> &grid, const Order<Nd1> &o1,
                           const Coor<Nd1> &from1) {

            Cpu cpu{0};
            tracker<Cpu> _t("comp. tensor overlaps on storage", cpu);

            // Check the compatibility of the tensors
            assert((check_isomorphic<Nd0, Nd1>(o0, size0, dim0, o1, grid.dim)));

            Coor<Nd1> perm0 = find_permutation<Nd0, Nd1>(o0, o1);
            Coor<Nd0> perm1 = find_permutation<Nd1, Nd0>(o1, o0);
            std::vector<std::vector<Op<Nd0, Nd1>>> r(p0.size());
            for (unsigned int i = 0; i < p0.size(); ++i) {
                // Restrict the local range in v0 to the range from0, size0
                Coor<Nd0> rlocal_from0, rlocal_size0;
                intersection<Nd0>(from0, size0, p0[i][0], p0[i][1], dim0, rlocal_from0,
                                  rlocal_size0);

                // Translate the restricted range to the destination lattice
                Coor<Nd1> rfrom1, rsize1;
                translate_range(rlocal_from0, rlocal_size0, from0, dim0, from1, grid.dim, perm0,
                                rfrom1, rsize1);

                // Compute the range to receive
                auto overlaps = grid.intersection(rfrom1, rsize1);

                for (const auto &o : overlaps) {
                    // Compute the range to left tensor
                    Coor<Nd0> rfrom0, rsize0;
                    translate_range(o.first[0][0] + o.first[1][0], o.first[1][1], from1, grid.dim,
                                    from0, dim0, perm1, rfrom0, rsize0);
                    rfrom0 = normalize_coor(rfrom0 - p0[i][0], dim0);

                    r[i].push_back({p0[i], {rfrom0, rsize0}, o.first[0], o.first[1], o.second});
                }
            }

            return r;
        }

        /// Copy the content of tensor v0 into the storage
        /// \param alpha: factor on the copy
        /// \param o0: dimension labels for the origin tensor
        /// \param from0: first coordinate to copy from the origin tensor
        /// \param size0: number of coordinates to copy in each direction
        /// \param dim0: dimension size for the origin tensor
        /// \param v0: data for the origin tensor
        /// \param o1: dimension labels for the destination tensor
        /// \param from1: coordinate in destination tensor where first coordinate from origin tensor is copied
        /// \param dim1: dimension size for the destination tensor
        /// \param v1: data for the destination tensor
        /// \param fh: MPI file handler
        /// \param disp: number of bytes from the beginning of the file before the coordinate zero of this block
        /// \param co: coordinate linearization order
        ///
        /// NOTE: the current file position should be at the beginning of the "values" section
        /// where v0 is going to be written.

        template <typename IndexType, std::size_t Nd0, std::size_t Nd1, typename T, typename Q,
                  typename XPU0, typename Comm>
        void local_save(typename elem<T>::type alpha, Order<Nd0> o0, Coor<Nd0> from0,
                        Coor<Nd0> size0, Coor<Nd0> dim0, vector<const T, XPU0> v0,
                        const Order<Nd1> &o1, const Coor<Nd1> &from1, const Coor<Nd1> &dim1,
                        Storage_context<Nd1, Comm> &sto, std::size_t blockIndex, CoorOrder co,
                        bool do_change_endianness) {

            tracker<XPU0> _t("local save", v0.ctx());

            // Shortcut for an empty range
            if (volume(size0) == 0) return;

            // Make agree in ordering source and destination
            if (co != SlowToFast) {
                o0 = reverse(o0);
                from0 = reverse(from0);
                size0 = reverse(size0);
                dim0 = reverse(dim0);
                co = SlowToFast;
            }

            // Get the permutation vectors
            Cpu cpu = v0.ctx().toCpu();
            auto indices0_pair = get_permutation_origin<IndexType>(
                o0, from0, size0, dim0, o1, from1, dim1, AllowImplicitPermutation, v0.ctx(), co);
            auto indices1_pair = get_permutation_destination<IndexType>(
                o0, from0, size0, dim0, o1, from1, dim1, DontAllowImplicitPermutation, cpu, co);
            IndicesT<IndexType, XPU0> indices0 = indices0_pair.first;
            IndicesT<IndexType, Cpu> indices1 = indices1_pair.first;
            IndexType disp0 = indices0_pair.second, disp1 = indices1_pair.second;

            // Write the values of v0 contiguously
            vector<Q, Cpu> v0_host(indices0.size(), cpu);
            copy_n<IndexType, T, Q>(alpha, v0.data() + disp0, v0.ctx(), indices0.begin(),
                                    indices0.ctx(), indices0.size(), v0_host.data(), cpu, nullptr,
                                    cpu, EWOp::Copy{});

            // Change endianness
            if (do_change_endianness) change_endianness(v0_host.data(), v0_host.size());

            // Do the copy
            _t.memops = (double)indices0.size() * sizeof(Q);
            std::size_t disp = sto.disp_values[blockIndex];
            for (std::size_t i = 0; i < indices1.size();) {
                std::size_t n = 1;
                for (; i + n < indices1.size() && indices1[i + n - 1] + 1 == indices1[i + n]; ++n)
                    ;
                seek(sto.fh, disp + (disp1 + indices1[i]) * sizeof(Q));
                iwrite(sto.fh, v0_host.data() + i, n, v0_host);
                i += n;
            }

            // Compute the checksum if the block is going to be completely overwritten
            if (sto.checksum == BlockChecksum) {
                double checksum = -1; // invalid checksum
                if (v0_host.size() == volume(dim1)) {
                    // Compute checksum
                    checksum = do_checksum(v0_host.data(), v0_host.size(), sto.checksum_blocksize);
                }

                // Write checksum
                if (do_change_endianness) change_endianness(&checksum, 1);
                seek(sto.fh, sto.disp_checksum[blockIndex]);
                iwrite(sto.fh, &checksum, 1);
            }
        }

        /// Copy the content of tensor v0 into the storage
        /// \param alpha: factor on the copy
        /// \param o0: dimension labels for the origin tensor
        /// \param from0: first coordinate to copy from the origin tensor
        /// \param size0: number of coordinates to copy in each direction
        /// \param dim0: dimension size for the origin tensor
        /// \param v0: data for the origin tensor
        /// \param o1: dimension labels for the destination tensor
        /// \param from1: coordinate in destination tensor where first coordinate from origin tensor is copied
        /// \param dim1: dimension size for the destination tensor
        /// \param v1: data for the destination tensor
        /// \param fh: MPI file handler
        /// \param disp: number of bytes from the beginning of the file before the coordinate zero of this block
        /// \param co: coordinate linearization order
        ///
        /// NOTE: the current file position should be at the beginning of the "values" section
        /// where v0 is going to be written.

        template <std::size_t Nd0, std::size_t Nd1, typename T, typename Q, typename XPU0,
                  typename Comm>
        void local_save(typename elem<T>::type alpha, Order<Nd0> o0, Coor<Nd0> from0,
                        Coor<Nd0> size0, Coor<Nd0> dim0, vector<const T, XPU0> v0,
                        const Order<Nd1> &o1, const Coor<Nd1> &from1, const Coor<Nd1> &dim1,
                        Storage_context<Nd1, Comm> &sto, std::size_t blockIndex, CoorOrder co,
                        bool do_change_endianness) {

            if (std::max(volume(dim0), volume(dim1)) >=
                (std::size_t)std::numeric_limits<IndexType>::max()) {
                local_save<std::size_t, Nd0, Nd1, T, Q>(alpha, o0, from0, size0, dim0, v0, o1,
                                                        from1, dim1, sto, blockIndex, co,
                                                        do_change_endianness);
            } else {
                local_save<IndexType, Nd0, Nd1, T, Q>(alpha, o0, from0, size0, dim0, v0, o1, from1,
                                                      dim1, sto, blockIndex, co,
                                                      do_change_endianness);
            }
        }

        /// Copy from a storage into the tensor v1
        /// \param alpha: factor on the copy
        /// \param o0: dimension labels for the origin tensor
        /// \param from0: first coordinate to copy from the origin tensor
        /// \param size0: number of coordinates to copy in each direction
        /// \param fh: file handler
        /// \param disp: number of bytes from the beginning of the file before the coordinate zero of this block
        /// \param o1: dimension labels for the destination tensor
        /// \param from1: coordinate in destination tensor where first coordinate from origin tensor is copied
        /// \param dim1: dimension size for the destination tensor
        /// \param v1: data for the destination tensor
        /// \param ewop: either to copy or to add the origin values into the destination values
        /// \param co: coordinate linearization order

        template <typename IndexType, std::size_t Nd0, std::size_t Nd1, typename T, typename Q,
                  typename XPU1, typename EWOP, typename FileT>
        void local_load(typename elem<T>::type alpha, const Order<Nd0> &o0, const Coor<Nd0> &from0,
                        const Coor<Nd0> &size0, const Coor<Nd0> &dim0, FileT &fh, std::size_t disp,
                        Order<Nd1> o1, Coor<Nd1> from1, Coor<Nd1> dim1, vector<Q, XPU1> v1, EWOP,
                        CoorOrder co, bool do_change_endianness) {

            tracker<XPU1> _t("local load", v1.ctx());

            // Shortcut for an empty range
            if (volume(size0) == 0) return;

            // Make agree in ordering source and destination
            if (co != SlowToFast) {
                o1 = reverse(o1);
                from1 = reverse(from1);
                dim1 = reverse(dim1);
                co = SlowToFast;
            }

            // Get the permutation vectors
<<<<<<< HEAD
            Cpu cpu = v1.ctx().toCpu();
            auto indices0_pair = get_permutation_origin<IndexType>(
                o0, from0, size0, dim0, o1, from1, dim1, DontAllowImplicitPermutation, cpu, co);
            auto indices1_pair = get_permutation_destination<IndexType>(
                o0, from0, size0, dim0, o1, from1, dim1, AllowImplicitPermutation, v1.ctx(), co);
            IndicesT<IndexType, Cpu> indices0 = indices0_pair.first;
            IndicesT<IndexType, XPU1> indices1 = indices1_pair.first;
            IndexType disp0 = indices0_pair.second, disp1 = indices1_pair.second;
=======
            // NOTE: our convention is that the destination permutation is the one more continuous;
            // so we reversed origin/destination to make the reading from file as continuous as possible
            Indices<Cpu> indices0;
            Indices<XPU1> indices1;
            IndexType disp0, disp1;
            Cpu cpu = v1.ctx().toCpu();
            Coor<Nd1> size1 = reorder_coor<Nd0, Nd1>(size0, find_permutation<Nd0, Nd1>(o0, o1), 1);
            get_permutation_destination_cache<Nd1, Nd0>(o1, from1, size1, dim1, o0, from0, dim0,
                                                        cpu, indices0, disp0, co);
            get_permutation_origin_cache<Nd1, Nd0>(o1, from1, size1, dim1, o0, from0, dim0,
                                                   v1.ctx(), indices1, disp1, co);
>>>>>>> ff837e4b

            // Do the reading
            _t.memops = (double)indices0.size() * sizeof(T);
            vector<T, Cpu> v0(indices0.size(), cpu);
            for (std::size_t i = 0; i < indices0.size();) {
                std::size_t n = 1;
                for (; i + n < indices0.size() && indices0[i + n - 1] + 1 == indices0[i + n]; ++n)
                    ;
                seek(fh, disp + (disp0 + indices0[i]) * sizeof(T));
                read(fh, v0.data() + i, n);
                i += n;
            }

            // Change endianness
            if (do_change_endianness) change_endianness(v0.data(), v0.size());

            // Write the values of v0 into v1
            copy_n<IndexType, T, Q>(alpha, v0.data(), v0.ctx(), nullptr, v0.ctx(), indices0.size(),
                                    v1.data() + disp1, v1.ctx(), indices1.data(), indices1.ctx(),
                                    EWOP{});
        }

        /// Copy from a storage into the tensor v1
        /// \param alpha: factor on the copy
        /// \param o0: dimension labels for the origin tensor
        /// \param from0: first coordinate to copy from the origin tensor
        /// \param size0: number of coordinates to copy in each direction
        /// \param fh: file handler
        /// \param disp: number of bytes from the beginning of the file before the coordinate zero of this block
        /// \param o1: dimension labels for the destination tensor
        /// \param from1: coordinate in destination tensor where first coordinate from origin tensor is copied
        /// \param dim1: dimension size for the destination tensor
        /// \param v1: data for the destination tensor
        /// \param ewop: either to copy or to add the origin values into the destination values
        /// \param co: coordinate linearization order

        template <std::size_t Nd0, std::size_t Nd1, typename T, typename Q, typename XPU1,
                  typename EWOP, typename FileT>
        void local_load(typename elem<T>::type alpha, const Order<Nd0> &o0, const Coor<Nd0> &from0,
                        const Coor<Nd0> &size0, const Coor<Nd0> &dim0, FileT &fh, std::size_t disp,
                        Order<Nd1> o1, Coor<Nd1> from1, Coor<Nd1> dim1, vector<Q, XPU1> v1, EWOP,
                        CoorOrder co, bool do_change_endianness) {

            if (std::max(volume(dim0), volume(dim1)) >=
                (std::size_t)std::numeric_limits<IndexType>::max()) {
                local_load<std::size_t, Nd0, Nd1, T, Q>(alpha, o0, from0, size0, dim0, fh, disp, o1,
                                                        from1, dim1, v1, EWOP{}, co,
                                                        do_change_endianness);
            } else {

                local_load<IndexType, Nd0, Nd1, T, Q>(alpha, o0, from0, size0, dim0, fh, disp, o1,
                                                      from1, dim1, v1, EWOP{}, co,
                                                      do_change_endianness);
            }
        }

        /// Copy the content of plural tensor v0 into a storage
        /// \param p0: partitioning of the origin tensor in consecutive ranges
        /// \param o0: dimension labels for the origin tensor
        /// \param from0: first coordinate to copy from the origin tensor
        /// \param size0: number of elements to copy in each dimension
        /// \param v0: data for the origin tensor
        /// \param o1: dimension labels for the storage
        /// \param sto: storage context
        /// \param comm: communicator context
        /// \param co: coordinate linearization order

        template <std::size_t Nd0, std::size_t Nd1, typename T, typename Q, typename Comm,
                  typename XPU0, typename XPU1>
        void save(typename elem<T>::type alpha, const From_size<Nd0> &p0, const Coor<Nd0> &from0,
                  const Coor<Nd0> &size0, const Coor<Nd0> &dim0, const Order<Nd0> &o0,
                  const Components_tmpl<Nd0, const T, XPU0, XPU1> &v0, Order<Nd1> o1,
                  Storage_context<Nd1, Comm> &sto, Coor<Nd1> from1, CoorOrder co) {

            tracker<XPU1> _t("save", Cpu{});

            // Turn o1 and from1 into SlowToFast
            if (co == FastToSlow) {
                o1 = reverse(o1);
                from1 = reverse(from1);
            }

            // Generate the list of subranges to send from each component from v0 to v1
            auto overlaps = get_overlap_ranges(dim0, p0, o0, from0, size0, sto.blocks, o1, from1);

            // Do the local file modifications
            for (const Component<Nd0, const T, XPU0> &c0 : v0.first) {
                for (const auto &o : overlaps[c0.componentId]) {
                    assert(check_equivalence(o0, o.first_subtensor[1], o1, o.second_subtensor[1]));
                    local_save<Nd0, Nd1, T, Q>(alpha, o0, o.first_subtensor[0],
                                               o.first_subtensor[1], c0.dim, c0.it, o1,
                                               o.second_subtensor[0], o.second_tensor[1], sto,
                                               o.blockIndex, co, sto.change_endianness);
                }
            }
            for (const Component<Nd0, const T, XPU1> &c0 : v0.second) {
                for (const auto &o : overlaps[c0.componentId]) {
                    assert(check_equivalence(o0, o.first_subtensor[1], o1, o.second_subtensor[1]));
                    local_save<Nd0, Nd1, T, Q>(alpha, o0, o.first_subtensor[0],
                                               o.first_subtensor[1], c0.dim, c0.it, o1,
                                               o.second_subtensor[0], o.second_tensor[1], sto,
                                               o.blockIndex, co, sto.change_endianness);
                }
            }

            // Mark the storage as modified
            sto.modified_for_flush = sto.modified_for_checksum = true;

            // Release resources on finished requests
            check_pending_requests(sto.fh);
        }

        /// Copy a range from a storage into a plural tensor v0
        /// \param alpha: factor on the copy
        /// \param sto: storage context
        /// \param from0: first coordinate to copy from the origin tensor
        /// \param size0: number of elements to copy in each dimension
        /// \param o0: dimension labels for the origin tensor
        /// \param p1: partitioning of the origin tensor in consecutive ranges
        /// \param from1: coordinate in destination tensor where first coordinate from origin tensor is copied
        /// \param o1: dimension labels for the destination tensor
        /// \param v1: data for the destination tensor
        /// \param comm: communicator context
        /// \param co: coordinate linearization order

        template <std::size_t Nd0, std::size_t Nd1, typename T, typename Q, typename Comm,
                  typename XPU0, typename XPU1, typename EWOP>
        void load(typename elem<T>::type alpha, Storage_context<Nd0, Comm> &sto, Coor<Nd0> from0,
                  Coor<Nd0> size0, Order<Nd0> o0, const From_size<Nd1> &p1, const Coor<Nd1> &from1,
                  const Coor<Nd1> &dim1, const Order<Nd1> &o1,
                  const Components_tmpl<Nd1, Q, XPU0, XPU1> &v1, EWOP, CoorOrder co) {

            tracker<XPU1> _t("load", Cpu{});

            // Turn o0, from0, and size0 into SlowToFast
            if (co == FastToSlow) {
                o0 = reverse(o0);
                from0 = reverse(from0);
                size0 = reverse(size0);
            }

            // Generate the list of subranges to send from each component from v0 to v1
            Coor<Nd1> perm0 = find_permutation<Nd0, Nd1>(o0, o1);
            Coor<Nd1> size1 = reorder_coor<Nd0, Nd1>(size0, perm0, 1);
            auto overlaps = get_overlap_ranges(dim1, p1, o1, from1, size1, sto.blocks, o0, from0);

            // Synchronize the content of the storage before reading from it
            if (sto.modified_for_flush) {
                flush(sto.fh);
                sto.modified_for_flush = false;
            }

            // Do the local file modifications
            for (const Component<Nd1, Q, XPU0> &c1 : v1.first) {
                for (const auto &o : overlaps[c1.componentId]) {
                    assert(check_equivalence(o0, o.second_subtensor[1], o1, o.first_subtensor[1]));
                    local_load<Nd0, Nd1, T, Q>(
                        alpha, o0, o.second_subtensor[0], o.second_subtensor[1], o.second_tensor[1],
                        sto.fh, sto.disp_values[o.blockIndex], o1, o.first_subtensor[0], c1.dim,
                        c1.it, EWOP{}, co, sto.change_endianness);
                }
            }
            for (const Component<Nd1, Q, XPU1> &c1 : v1.second) {
                for (const auto &o : overlaps[c1.componentId]) {
                    local_load<Nd0, Nd1, T, Q>(
                        alpha, o0, o.second_subtensor[0], o.second_subtensor[1], o.second_tensor[1],
                        sto.fh, sto.disp_values[o.blockIndex], o1, o.first_subtensor[0], c1.dim,
                        c1.it, EWOP{}, co, sto.change_endianness);
                }
            }
        }

        /// Return the nonzero blocks stored
        /// \param stoh: handle to a tensor storage
        /// \param from0: first coordinate to copy from the origin tensor
        /// \param o0: dimension labels for the origin tensor
        /// \param size0: number of elements to copy in each dimension
        /// \param o1: dimension labels for the destination tensor
        /// \param from1: coordinate in destination tensor where first coordinate from origin tensor is copied
        /// \param size1: size in destination tensor
        /// \param blocks: (output) vector of from-size pairs with the nonzero blocks
        /// \param co: coordinate linearization order; either `FastToSlow` for natural order or `SlowToFast` for lexicographic order

        template <std::size_t Nd0, std::size_t Nd1, typename T, typename Comm>
        void get_blocks(Storage_context<Nd0, Comm> &sto, Order<Nd0> o0, Order<Nd1> o1,
                        const Coor<Nd1> &from1, const Coor<Nd1> &size1,
                        std::vector<PartitionItem<Nd1>> &blocks, CoorOrder co) {

            tracker<Cpu> _t("get_blocks", Cpu{0});

            // Turn o0 into SlowToFast
            if (co == FastToSlow) o0 = reverse(o0);

            // Generate the list of subranges to send from each component from v0 to v1
            Coor<Nd1> perm0 = find_permutation<Nd0, Nd1>(o0, o1);
            Coor<Nd1> dim1 = reorder_coor<Nd0, Nd1>(sto.dim, perm0, 1);
            Coor<Nd0> perm1 = find_permutation<Nd1, Nd0>(o1, o0);
            Coor<Nd0> from0 = reorder_coor<Nd1, Nd0>(from1, perm1, 0);
            PartitionItem<Nd1> p1{from1, size1};
            auto overlaps = get_overlap_ranges(dim1, to_vector(&p1, 1, Cpu{}), o1, from1, size1,
                                               sto.blocks, o0, from0);

            for (const auto &o : overlaps[0]) {
                assert(check_equivalence(o0, o.second_subtensor[1], o1, o.first_subtensor[1]));
                blocks.push_back(o.first_subtensor);
            }
        }

        /// Create a file where to store a tensor
        /// \param dim: tensor dimensions
        /// \param co: coordinate linearization order; either `FastToSlow` for natural order or `SlowToFast` for lexicographic order
        /// \param filename: path and name of the file
        /// \param metadata: metadata content
        /// \param metadata_length: number of characters in the metadata
        /// \param checksum: checksum level
        /// \param stoh (out) handle to a tensor storage
        ///
        /// If the file exists, its content will be lost

        template <std::size_t Nd, typename T, typename Comm>
        Storage_context<Nd, Comm> *create_storage(Coor<Nd> dim, CoorOrder co, const char *filename,
                                                  const char *metadata, int metadata_length,
                                                  checksum_type checksum, Comm comm) {

            if (co == FastToSlow) dim = detail::reverse(dim);

            // Check that int has a size of 4
            if (sizeof(int) != 4) throw std::runtime_error("Expected int to have size 4");

            // Create file
            typename File<Comm>::type fh = file_open(comm, filename, CreateForReadWrite);

            // Root process writes down header
            std::size_t padding_size = (8 - metadata_length % 8) % 8;
            std::size_t header_size =
                sizeof(int) * 6 + metadata_length + padding_size + sizeof(double) * (Nd + 1);
            checksum_t checksum_val = 0;

            if (comm.rank == 0) {
                // Write magic_number
                int i32 = magic_number;
                write(fh, &i32, 1);
                checksum_val = do_checksum(&i32, 1, 0, checksum_val);

                // Write version
                i32 = 0;
                write(fh, &i32, 1);
                checksum_val = do_checksum(&i32, 1, 0, checksum_val);

                // Write values_datatype
                i32 = get_values_datatype<T>();
                write(fh, &i32, 1);
                checksum_val = do_checksum(&i32, 1, 0, checksum_val);

                // Write checksum
                i32 = checksum;
                write(fh, &i32, 1);
                checksum_val = do_checksum(&i32, 1, 0, checksum_val);

                // Write number of dimensions
                i32 = Nd;
                write(fh, &i32, 1);
                checksum_val = do_checksum(&i32, 1, 0, checksum_val);

                // Write metadata
                write(fh, &metadata_length, 1);
                checksum_val = do_checksum(&metadata_length, 1, 0, checksum_val);
                write(fh, metadata, metadata_length);
                checksum_val = do_checksum(metadata, metadata_length, 0, checksum_val);

                // Write padding
                std::vector<char> padding(padding_size);
                write(fh, padding.data(), padding.size());
                checksum_val = do_checksum(padding.data(), padding_size, 0, checksum_val);

                // Write tensor size
                std::array<double, Nd> dimd;
                std::copy_n(dim.begin(), Nd, dimd.begin());
                write(fh, &dimd[0], Nd);
                checksum_val = do_checksum(&dimd, 1, 0, checksum_val);

                // Write checksum blocksize
                double d = default_checksum_blocksize;
                write(fh, &d, 1);
                checksum_val = do_checksum(&d, 1, 0, checksum_val);

                // Write num_chunks
                d = 0;
                write(fh, &d, 1);
            }

            // Create the handler
            return new Storage_context<Nd, Comm>{get_values_datatype<T>(),
                                                 header_size,
                                                 fh,
                                                 dim,
                                                 false /* don't change endianness */,
                                                 true /* new storage */,
                                                 checksum,
                                                 default_checksum_blocksize,
                                                 checksum_val,
                                                 true /* allow writing */};
        }

        /// Read fields in the header of a storage
        /// \param filename: path and name of the file
        /// \param allow_writing: whether to allow writing
        /// \param co: coordinate linearization order; either `FastToSlow` for natural order or `SlowToFast` for lexicographic order
        /// \param values_dtype: (out) type of the values
        /// \param metadata: (out) metadata content
        /// \param size: (out)tensor dimensions
        /// \param header_size: (out) number of bytes before the first chunk
        /// \param do_change_endianness: (out) whether to change endianness
        /// \param checksum: (out) checksum type
        /// \param checksum_blocksize: (out) blocksize use by compute_checksum
        /// \param checksum_val: (out) checksum of the data up to num_chunks
        /// \param fh: (out) file handler

        template <typename Comm>
        void open_storage(const char *filename, bool allow_writing, CoorOrder co,
                          values_datatype &values_dtype, std::vector<char> &metadata,
                          std::vector<IndexType> &size, std::size_t &header_size,
                          bool &do_change_endianness, checksum_type &checksum,
                          std::size_t &checksum_blocksize, checksum_t &checksum_val, Comm comm,
                          typename File<Comm>::type &fh) {

            // Check that int has a size of 4
            if (sizeof(int) != 4) throw std::runtime_error("Expected int to have size 4");

            // Open the existing file for reading and writing
            fh = file_open(comm, filename, allow_writing ? ReadWrite : OnlyRead);

            // Read magic_number and check Endianness
            do_change_endianness = false;
            int i32;
            read(fh, &i32, 1);
            if (i32 != magic_number) {
                change_endianness(&i32, 1);
                if (i32 != magic_number) {
                    throw std::runtime_error("Unexpected value for the magic number; the file may "
                                             "not be a tensor storage");
                }
                do_change_endianness = true;
            }

            // Read version
            read(fh, &i32, 1);
            if (do_change_endianness) change_endianness(&i32, 1);
            if (i32 != 0)
                throw std::runtime_error(
                    "Unsupported version of the tensor format; try a newer version of supperbblas");

            // Read values_datatype
            read(fh, &i32, 1);
            if (do_change_endianness) change_endianness(&i32, 1);
            values_dtype = (values_datatype)i32;

            // Read checksum_type
            read(fh, &i32, 1);
            if (do_change_endianness) change_endianness(&i32, 1);
            if (i32 < 0 || i32 > 2) throw std::runtime_error("Unsupported checksum type");
            checksum = (checksum_type)i32;

            // Read the number of dimensions
            int Nd = 0;
            if (do_change_endianness) change_endianness(&Nd, 1);
            read(fh, &Nd, 1);

            // Read metadata
            int metadata_length = 0;
            read(fh, &metadata_length, 1);
            if (do_change_endianness) change_endianness(&metadata_length, 1);
            metadata.resize(metadata_length);
            read(fh, metadata.data(), metadata_length);

            // Read padding
            std::vector<char> padding((8 - metadata_length % 8) % 8);
            read(fh, padding.data(), padding.size());

            // Read tensor size
            std::vector<double> dimd(Nd);
            read(fh, &dimd[0], Nd);
            if (do_change_endianness) change_endianness(&dimd[0], Nd);
            size.resize(Nd);
            std::copy_n(dimd.begin(), Nd, size.begin());
            if (co == FastToSlow) std::reverse(size.begin(), size.end());

            // Read checksum_block
            double d;
            read(fh, &d, 1);
            if (do_change_endianness) change_endianness(&d, 1);
            checksum_blocksize = d;

            // Compute total header size
            header_size =
                sizeof(int) * 6 + metadata_length + padding.size() + sizeof(double) * (Nd + 1);

            // Re-read again the header and compute the checksum
            if (checksum == BlockChecksum) {
                std::vector<char> header(header_size);
                seek(fh, 0);
                read(fh, header.data(), header_size);
                checksum_val = do_checksum(header.data(), header_size);
            } else {
                checksum_val = 0;
            }
        }

        /// Return the ranges involved in the source and destination tensors
        /// \param dim0: dimension size for the origin tensor
        /// \param p0: partitioning of the origin tensor in consecutive ranges
        /// \param o0: dimension labels for the origin tensor
        /// \param from0: first coordinate to copy from the origin tensor
        /// \param size0: number of elements to copy in each dimension
        /// \param dim1: dimension size for the destination tensor
        /// \param p1: partitioning of the destination tensor in consecutive ranges
        /// \param o1: dimension labels for the destination tensor
        /// \param from1: coordinate in destination tensor where first coordinate from origin tensor is copied

        template <std::size_t Nd0, std::size_t Nd1, typename From_size0>
        std::vector<From_size_item<Nd1>>
        translate_ranges(Coor<Nd0> dim0, const From_size0 &p0, const Order<Nd0> &o0,
                         const Coor<Nd0> &from0, const Coor<Nd0> &size0, const Coor<Nd1> dim1,
                         const Order<Nd1> &o1, const Coor<Nd1> &from1) {

            Cpu cpu{0};
            tracker<Cpu> _t("comp. tensor overlaps on storage", cpu);

            // Check the compatibility of the tensors
            assert((check_isomorphic<Nd0, Nd1>(o0, size0, dim0, o1, dim1)));

            Coor<Nd1> perm0 = find_permutation<Nd0, Nd1>(o0, o1);
            std::vector<From_size_item<Nd1>> r(p0.size());
            for (unsigned int i = 0; i < p0.size(); ++i) {
                // Restrict the local range in v0 to the range from0, size0
                Coor<Nd0> rlocal_from0, rlocal_size0;
                intersection<Nd0>(from0, size0, p0[i][0], p0[i][1], dim0, rlocal_from0,
                                  rlocal_size0);

                // Translate the restricted range to the destination lattice
                translate_range(rlocal_from0, rlocal_size0, from0, dim0, from1, dim1, perm0,
                                r[i][0], r[i][1]);
            }

            return r;
        }

        /// Add blocks to storage after restricted the range indicated by from0, size0, and from1
        /// \param p0: blocks to add
        /// \param num_blocks: number of items in p0
        /// \param o0: dimension labels for the origin tensor
        /// \param from0: first coordinate of the range to consider on p0
        /// \param size0: number of elements to consider in each dimension
        /// \param o1: dimension labels for the storage
        /// \param sto: storage context
        /// \param from1: first coordinate of the ranges to add
        /// \param comm: communicator context
        /// \param co: coordinate linearization order

        template <std::size_t Nd0, std::size_t Nd1, typename Q, typename Comm>
        void append_blocks(const PartitionItem<Nd0> *p0, std::size_t num_blocks,
                           const Coor<Nd0> &from0, const Coor<Nd0> &size0, const Coor<Nd0> &dim0,
                           const Order<Nd0> &o0, Order<Nd1> o1, Storage_context<Nd1, Comm> &sto,
                           Coor<Nd1> from1, Comm comm, CoorOrder co) {

            tracker<Cpu> _t("append blocks", Cpu{0});

            // Generate the list of subranges to add
            auto p0_ = to_vector(p0, num_blocks, Cpu{0});
            if (co == FastToSlow) {
                o1 = reverse(o1);
                from1 = reverse(from1);
            }
            auto p = translate_ranges(dim0, p0_, o0, from0, size0, sto.dim, o1, from1);

            // Write the coordinates for all non-empty blocks
            std::vector<From_size_item<Nd1>> new_blocks;
            new_blocks.reserve(num_blocks);

            std::vector<std::size_t> num_values; ///< number of values for each block
            num_values.reserve(num_blocks);
            std::size_t num_nonempty_blocks = 0; ///< number of non-empty blocks
            std::vector<double> chunk_header(1); ///< header of the chunk
            chunk_header.reserve(1 + num_blocks * (Nd1 * 2 + 1));
            for (std::size_t i = 0; i < num_blocks; ++i) {
                // Skip if the range is empty or fully included on the blocks
                std::size_t vol = volume(p[i][1]);
                if (vol == 0 || vol == sto.blocks.get_overlap_volume(p[i][0], p[i][1])) continue;

                const From_size_item<Nd1> &fs = p[i];
                num_nonempty_blocks++;
                num_values.push_back(vol);
                new_blocks.push_back(fs);

                // Root process writes the "from" and "size" for each block
                if (comm.rank == 0) {
                    chunk_header.insert(chunk_header.end(), fs[0].begin(), fs[0].end());
                    chunk_header.insert(chunk_header.end(), fs[1].begin(), fs[1].end());
                }
            }

            // If no new block, get out
            if (num_nonempty_blocks == 0) return;

            // Annotate where the nonzero values start for the new blocks
            std::size_t values_start =
                sto.disp + sizeof(double) + num_nonempty_blocks * Nd1 * sizeof(double) * 2;
            for (std::size_t i = 0; i < num_nonempty_blocks; ++i) {
                sto.blocks.append_block(new_blocks[i][0], new_blocks[i][1], sto.disp_values.size());
                sto.disp_values.push_back(values_start);
                values_start += num_values[i] * sizeof(Q);
            }
            sto.blocks.insert_pending_blocks();

            // Write the number of blocks in this chunk and preallocate for the values
            if (comm.rank == 0) {
                chunk_header[0] = num_nonempty_blocks;
                // Change endianness if needed
                if (sto.change_endianness)
                    change_endianness(chunk_header.data(), chunk_header.size());

                // Compute checksum
                if (sto.checksum == BlockChecksum)
                    sto.checksum_val =
                        do_checksum(chunk_header.data(), chunk_header.size(), 0, sto.checksum_val);

                // Add extra space for the checksums
                if (sto.checksum == BlockChecksum)
                    chunk_header.resize(chunk_header.size() + num_nonempty_blocks);

                // Write all the blocks of this chunk
                seek(sto.fh, sto.disp);
                iwrite(sto.fh, chunk_header.data(), chunk_header.size());
            }

            // If using checksum at the level of blocks, add the space for the checksums
            if (sto.checksum == BlockChecksum) {
                // Write -1 in all new checksums
                if (comm.rank == 0) {
                    std::vector<double> ones(num_nonempty_blocks, -1);
                    change_endianness(ones.data(), ones.size());
                    seek(sto.fh, values_start);
                    iwrite(sto.fh, ones.data(), ones.size());
                }
                for (std::size_t i = 0; i < num_nonempty_blocks; ++i) {
                    sto.disp_checksum.push_back(values_start);
                    values_start += sizeof(double);
                }
            }

            // Update disp
            sto.disp = values_start;

            // Update num_chunks
            sto.num_chunks++;
            if (comm.rank == 0) {
                double num_chunks = sto.num_chunks;
                if (sto.change_endianness) change_endianness(&num_chunks, 1);
                seek(sto.fh, sto.header_size);
                iwrite(sto.fh, &num_chunks, 1);
            }

            // Mark the storage as modified
            sto.modified_for_flush = sto.modified_for_checksum = true;
        }

        /// Read all blocks from storage
        /// \param stoh: handle to a tensor storage

        template <std::size_t Nd1, typename Q, typename Comm>
        void read_all_blocks(Storage_context<Nd1, Comm> &sto) {

            // Read num_chunks
            double num_chunks = 0;
            std::size_t cur = sto.header_size;
            seek(sto.fh, cur);
            read(sto.fh, &num_chunks, 1);
            cur += sizeof(double);
            if (sto.change_endianness) change_endianness(&num_chunks, 1);
            sto.num_chunks = num_chunks;

            // Read chunks
            for (std::size_t chunk = 0; chunk < sto.num_chunks; chunk++) {
                // Read the number of blocks in this chunk
                double d;
                read(sto.fh, &d, 1);
                if (sto.checksum == BlockChecksum)
                    sto.checksum_val = do_checksum(&d, 1, 0, sto.checksum_val);
                if (sto.change_endianness) change_endianness(&d, 1);
                std::size_t num_blocks = d;

                // Read blocks
                std::vector<std::size_t> num_values;     ///< number of values for each block
                std::vector<From_size_item<Nd1>> blocks; ///< ranges of the blocks
                num_values.reserve(num_blocks);
                blocks.reserve(num_blocks);
                for (std::size_t i = 0; i < num_blocks; ++i) {
                    // Read from and size
                    std::array<double, Nd1> fromd, sized;
                    read(sto.fh, &fromd[0], Nd1);
                    read(sto.fh, &sized[0], Nd1);
                    if (sto.checksum == BlockChecksum)
                        sto.checksum_val = do_checksum(&fromd, 1, 0, sto.checksum_val);
                    if (sto.checksum == BlockChecksum)
                        sto.checksum_val = do_checksum(&sized, 1, 0, sto.checksum_val);
                    if (sto.change_endianness) change_endianness(&fromd[0], Nd1);
                    if (sto.change_endianness) change_endianness(&sized[0], Nd1);
                    Coor<Nd1> from, size;
                    std::copy_n(fromd.begin(), Nd1, from.begin());
                    std::copy_n(sized.begin(), Nd1, size.begin());
                    num_values.push_back(volume(size));
                    blocks.push_back(From_size_item<Nd1>{from, size});
                }

                // Annotate where the nonzero values start for the block
                cur += sizeof(double) + num_blocks * Nd1 * sizeof(double) * 2;
                for (std::size_t i = 0; i < num_blocks; ++i) {
                    sto.blocks.append_block(blocks[i][0], blocks[i][1], sto.disp_values.size());
                    sto.disp_values.push_back(cur);
                    cur += num_values[i] * sizeof(Q);
                }
                if (sto.checksum == BlockChecksum) {
                    for (std::size_t i = 0; i < num_blocks; ++i) {
                        sto.disp_checksum.push_back(cur);
                        cur += sizeof(double);
                    }
                }

                // Set the beginning for a new block
                seek(sto.fh, cur);
            }

            // Update disp
            sto.disp = cur;

            // Check the checksum on the headers
            if (sto.checksum != NoChecksum) {
                // Read checksum
                double d;
                read(sto.fh, &d, 1);
                if (sto.change_endianness) change_endianness(&d, 1);

                // Compare the checksum with the one stored on the file
                if (sto.checksum == BlockChecksum && sto.checksum_val != d)
                    throw std::runtime_error("Checksum failed!");

                // Store checksum on sto
                if (sto.checksum == GlobalChecksum) sto.checksum_val = d;
            }

            // For files with many blocks, this operation may take a lot of time, so
            // do it at the opening
            sto.blocks.insert_pending_blocks();
        }

        /// Open a storage for reading and writing
        /// \param filename: path and name of the file
        /// \param allow_writing: whether to allow writing
        /// \param comm: communicator
        ///
        /// NOTE: If the file does not exist, an exception will raise

        template <std::size_t Nd, typename T, typename Comm>
        Storage_context<Nd, Comm> *open_storage_template(const char *filename, bool allow_writing,
                                                         Comm comm) {

            // Open storage and check template parameters
            typename File<Comm>::type fh;
            values_datatype values_dtype;
            std::vector<char> metadata;
            std::vector<IndexType> size;
            std::size_t header_size;
            bool do_change_endianness;
            checksum_type checksum;
            std::size_t checksum_blocksize;
            checksum_t checksum_header;
            open_storage(filename, allow_writing, SlowToFast, values_dtype, metadata, size,
                         header_size, do_change_endianness, checksum, checksum_blocksize,
                         checksum_header, comm, fh);

            if (values_dtype != get_values_datatype<T>())
                throw std::runtime_error(
                    "The template parameter T does not match with the datatype of the storage");
            if (Nd != size.size())
                throw std::runtime_error(
                    "The template parameter Nd does not match with the number of "
                    "dimensions of the storage");
            Coor<Nd> dim;
            std::copy_n(size.begin(), Nd, dim.begin());

            // Create the handler
            Storage_context<Nd, Comm> *sto = new Storage_context<Nd, Comm>{
                values_dtype, header_size,          fh,
                dim,          do_change_endianness, false /* not new storage */,
                checksum,     checksum_blocksize,   checksum_header,
                allow_writing};

            // Read the nonzero blocks
            read_all_blocks<Nd, T, Comm>(*sto);

            // Return handler
            return sto;
        }

#ifdef SUPERBBLAS_USE_MPI
        template <typename T>
        inline void gather(const T *sendbuf, std::size_t sendcount, T *recvbuf,
                           std::size_t recvcount, MpiComm comm) {
            if (recvcount * sizeof(T) > (std::size_t)std::numeric_limits<int>::max())
                throw std::runtime_error("Too many elements to gather");
            MPI_check(MPI_Gather(sendbuf, sendcount * sizeof(T), MPI_CHAR, recvbuf,
                                 recvcount * sizeof(T), MPI_CHAR, 0, comm.comm));
        }
#endif // SUPERBBLAS_USE_MPI

        template <typename T>
        inline void gather(const T *sendbuf, std::size_t sendcount, T *recvbuf,
                           std::size_t recvcount, SelfComm) {
            if (sendcount != recvcount) throw std::runtime_error("gather: Invalid arguments");
            std::copy_n(sendbuf, sendcount, recvbuf);
        }

        /// Compute all checksums in a storage
        /// \param sto: storage

        template <std::size_t Nd, typename T, typename Comm>
        void check_or_write_checksums(Storage_context<Nd, Comm> &sto, Comm comm, bool do_write) {
            // Quick exit
            if (do_write && sto.modified_for_checksum == false) return;

            // Synchronize the content of the storage before reading from it
            if (sto.modified_for_flush) {
                flush(sto.fh);
                sto.modified_for_flush = false;
            }

            switch (sto.checksum) {
            case NoChecksum: {
                // Do nothing
                break;
            }

            case GlobalChecksum: {
                // Number of blocks of size sto.checksum_blocksize
                IndexType num_blocks =
                    (sto.disp + sto.checksum_blocksize - 1) / sto.checksum_blocksize;

                // Divide the blocks over all processes
                std::vector<PartitionItem<1>> p =
                    basic_partitioning(Coor<1>{num_blocks}, Coor<1>{IndexType(comm.nprocs)});
                std::size_t first_block_to_process = p[comm.rank][0][0];
                std::size_t num_blocks_to_process = p[comm.rank][1][0];

                // Compute the checksum for each block
                std::vector<unsigned char> buffer(sto.checksum_blocksize);
                std::vector<uint32_t> checksums(num_blocks_to_process);
                for (std::size_t b = 0; b < num_blocks_to_process; ++b) {
                    std::size_t first_byte_to_process =
                        (first_block_to_process + b) * sto.checksum_blocksize;
                    std::size_t num_bytes_to_process =
                        std::min(sto.disp - first_byte_to_process, sto.checksum_blocksize);
                    seek(sto.fh, first_byte_to_process);
                    read(sto.fh, buffer.data(), num_bytes_to_process);
                    checksums[b] = do_checksum(buffer.data(), num_bytes_to_process);
                }

                // Change endianness
                if (sto.change_endianness) change_endianness(checksums.data(), checksums.size());

                // Compute the checksum of the checksums
                std::vector<checksum_t> all_checksums(comm.rank == 0 ? num_blocks : 0);
                gather(checksums.data(), checksums.size(), all_checksums.data(), num_blocks, comm);

                if (comm.rank == 0) {
                    checksum_t checksum = do_checksum(all_checksums.data(), all_checksums.size());
                    if (do_write) {
                        // Write the checksum
                        sto.checksum_val = checksum;
                        double global_checksum = checksum;
                        if (sto.change_endianness) change_endianness(&global_checksum, 1);
                        seek(sto.fh, sto.disp);
                        iwrite(sto.fh, &global_checksum, 1);
                    } else {
                        // Check the checksum
                        if (checksum != sto.checksum_val)
                            throw std::runtime_error("Checksum failed");
                    }
                }

                break;
            }

            case BlockChecksum: {
                // Divide the blocks among the processes
                IndexType num_blocks = sto.disp_values.size();
                std::vector<PartitionItem<1>> p =
                    basic_partitioning(Coor<1>{num_blocks}, Coor<1>{IndexType(comm.nprocs)});
                std::size_t first_block_to_process = p[comm.rank][0][0];
                std::size_t num_blocks_to_process = p[comm.rank][1][0];

                // Compute the checksum for the blocks that haven't done yet if do_write, or
                // compute the checksum for every block otherwise
                std::vector<T> buffer;
                for (std::size_t b = 0, blockIndex = first_block_to_process;
                     b < num_blocks_to_process; ++b, ++blockIndex) {

                    // Read the checksum for the block
                    double checksum;
                    seek(sto.fh, sto.disp_checksum[blockIndex]);
                    read(sto.fh, &checksum, 1);
                    if (sto.change_endianness) change_endianness(&checksum, 1);

                    // Skip the already computed checksums
                    if (do_write && checksum >= 0) continue;

                    // Compute the checksum of the block
                    std::size_t vol = volume(sto.blocks.blocks[blockIndex][1]);
                    buffer.resize(vol);
                    seek(sto.fh, sto.disp_values[blockIndex]);
                    read(sto.fh, buffer.data(), vol);
                    checksum = do_checksum(buffer.data(), buffer.size(), sto.checksum_blocksize);

                    if (do_write) {
                        // Write the checksum for the block
                        if (sto.change_endianness) change_endianness(&checksum, 1);
                        seek(sto.fh, sto.disp_checksum[blockIndex]);
                        iwrite(sto.fh, &checksum, 1);
                    } else {
                        // Read the stored checksum
                        double checksum_on_disk;
                        seek(sto.fh, sto.disp_checksum[blockIndex]);
                        read(sto.fh, &checksum_on_disk, 1);
                        if (sto.change_endianness) change_endianness(&checksum_on_disk, 1);

                        // Compare checksums
                        if (checksum != checksum_on_disk)
                            throw std::runtime_error("Checksum failed");
                    }
                }

                if (comm.rank == 0) {
                    if (do_write) {
                        // Write the checksum of headers
                        double checksum_headers = sto.checksum_val;
                        if (sto.change_endianness) change_endianness(&checksum_headers, 1);
                        seek(sto.fh, sto.disp);
                        iwrite(sto.fh, &checksum_headers, 1);
                    } else {
                        // Check the checksum of headers
                        double checksum_headers;
                        seek(sto.fh, sto.disp);
                        read(sto.fh, &checksum_headers, 1);
                        if (sto.change_endianness) change_endianness(&checksum_headers, 1);
                        if (checksum_headers != sto.checksum_val)
                            throw std::runtime_error("Checksum failed");
                    }
                }

                break;
            }
            }

            // Note that all checksums have been stored
            if (do_write) sto.modified_for_checksum = false;
        }
    }

    using Storage_handle = detail::Storage_context_abstract *;

#ifdef SUPERBBLAS_USE_MPI
    /// Create a file where to store a tensor
    /// \param dim: tensor dimensions
    /// \param co: coordinate linearization order; either `FastToSlow` for natural order or `SlowToFast` for lexicographic order
    /// \param filename: path and name of the file
    /// \param metadata: metadata content
    /// \param metadata_length: number of characters in the metadata
    /// \param checksum: checksum level (NoChecksum: no checksum; GlobalChecksum: checksum of the entire file;
    ///                  BlockChecksum: checksum on each data block)
    /// \param stoh (out) handle to a tensor storage
    ///
    /// If the file exists, its content will be lost

    template <std::size_t Nd, typename T>
    void create_storage(const Coor<Nd> &dim, CoorOrder co, const char *filename,
                        const char *metadata, int metadata_length, checksum_type checksum,
                        MPI_Comm mpicomm, Storage_handle *stoh) {

        detail::MpiComm comm = detail::get_comm(mpicomm);

        *stoh = detail::create_storage<Nd, T>(dim, co, filename, metadata, metadata_length,
                                              checksum, comm);
    }

    /// Read fields in the header of a storage
    /// \param filename: path and name of the file
    /// \param co: coordinate linearization order; either `FastToSlow` for natural order or `SlowToFast` for lexicographic order
    /// \param values_type: (out) type of the values, 0 is float, 1 is double, 2 is complex float,
    ///        3: complex double
    /// \param metadata: (out) metadata content
    /// \param dim: (out) tensor dimensions

    inline void read_storage_header(const char *filename, CoorOrder co,
                                    values_datatype &values_dtype, std::vector<char> &metadata,
                                    std::vector<IndexType> &size, MPI_Comm mpicomm) {

        detail::MpiComm comm = detail::get_comm(mpicomm);

        typename detail::File<detail::MpiComm>::type fh;
        std::size_t header_size;
        bool do_change_endianness;
        checksum_type checksum;
        std::size_t checksum_blocksize;
        detail::checksum_t checksum_header;
        detail::open_storage(filename, false, co, values_dtype, metadata, size, header_size,
                             do_change_endianness, checksum, checksum_blocksize, checksum_header,
                             comm, fh);
        detail::close(fh);
    }

    /// Open a storage for reading and writing
    /// \param filename: path and name of the file
    /// \param allow_writing: whether to allow writing
    /// \param stoh (out) handle to a tensor storage
    ///
    /// NOTE: If the file does not exist, an exception will raise

    template <std::size_t Nd, typename T>
    void open_storage(const char *filename, bool allow_writing, MPI_Comm mpicomm,
                      Storage_handle *stoh) {

        detail::MpiComm comm = detail::get_comm(mpicomm);

        // Open storage and check template parameters
        *stoh = detail::open_storage_template<Nd, T>(filename, allow_writing, comm);
    }

    /// Add blocks to storage
    /// \param p: partitioning of the origin tensor in consecutive ranges
    /// \param num_blocks: number of items in p
    /// \param stoh: handle to a tensor storage
    /// \param mpicomm: MPI communicator context
    /// \param co: coordinate linearization order; either `FastToSlow` for natural order or `SlowToFast` for lexicographic order

    template <std::size_t Nd1, typename Q>
    void append_blocks(const PartitionItem<Nd1> *p, int num_blocks, const Coor<Nd1> &dim,
                       Storage_handle stoh, MPI_Comm mpicomm, CoorOrder co) {

        detail::Storage_context<Nd1, detail::MpiComm> &sto =
            *detail::get_storage_context<Nd1, Q, detail::MpiComm>(stoh);
        detail::MpiComm comm = detail::get_comm(mpicomm);

        detail::append_blocks<Nd1, Nd1, Q>(p, num_blocks, {{}}, dim, dim,
                                           detail::trivial_order<Nd1>(),
                                           detail::trivial_order<Nd1>(), sto, {{}}, comm, co);
    }

    /// Add blocks to storage
    /// \param p0: blocks to add
    /// \param num_blocks: number of items in p0
    /// \param o0: dimension labels for the blocks to add
    /// \param from0: first coordinate of the range to consider on p0
    /// \param size0: number of elements to copy in each dimension
    /// \param o1: dimension labels for the storage
    /// \param from1: first coordinate of the ranges to add
    /// \param stoh: handle to a tensor storage
    /// \param mpicomm: MPI communicator context
    /// \param co: coordinate linearization order; either `FastToSlow` for natural order or `SlowToFast` for lexicographic order
    /// \param session: concurrent calls should have different session

    template <std::size_t Nd0, std::size_t Nd1, typename Q>
    void append_blocks(const PartitionItem<Nd0> *p0, int num_blocks, const char *o0,
                       const Coor<Nd0> &from0, const Coor<Nd0> &size0, const Coor<Nd0> &dim0,
                       const char *o1, const Coor<Nd1> &from1, Storage_handle stoh,
                       MPI_Comm mpicomm, CoorOrder co) {

        detail::Storage_context<Nd1, detail::MpiComm> &sto =
            *detail::get_storage_context<Nd1, Q, detail::MpiComm>(stoh);
        detail::MpiComm comm = detail::get_comm(mpicomm);

        detail::append_blocks<Nd0, Nd1, Q>(p0, num_blocks, from0, size0, dim0,
                                           detail::toArray<Nd0>(o0, "o0"),
                                           detail::toArray<Nd1>(o1, "o1"), sto, from1, comm, co);
    }

    /// Copy the content of plural tensor v0 into a storage
    /// \param alpha: factor applied to v0
    /// \param p0: partitioning of the origin tensor in consecutive ranges
    /// \param mpicomm: MPI communicator context
    /// \param ncomponents0: number of consecutive components in each MPI rank
    /// \param o0: dimension labels for the origin tensor
    /// \param from0: first coordinate to copy from the origin tensor
    /// \param size0: number of elements to copy in each dimension
    /// \param v0: vector of data pointers for the origin tensor
    /// \param ctx0: context for each data pointer in v0
    /// \param o1: dimension labels for the storage
    /// \param from1: coordinate in destination tensor where first coordinate from origin tensor is copied
    /// \param stoh: handle to a tensor storage
    /// \param co: coordinate linearization order; either `FastToSlow` for natural order or `SlowToFast` for lexicographic order
    /// \param session: concurrent calls should have different session

    template <std::size_t Nd0, std::size_t Nd1, typename T, typename Q>
    void save(typename elem<T>::type alpha, const PartitionItem<Nd0> *p0, int ncomponents0,
              const char *o0, const Coor<Nd0> &from0, const Coor<Nd0> &size0, const Coor<Nd0> &dim0,
              const T **v0, const Context *ctx0, const char *o1, const Coor<Nd1> &from1,
              Storage_handle stoh, MPI_Comm mpicomm, CoorOrder co, Session session = 0) {

        detail::Storage_context<Nd1, detail::MpiComm> &sto =
            *detail::get_storage_context<Nd1, Q, detail::MpiComm>(stoh);
        detail::MpiComm comm = detail::get_comm(mpicomm);

        detail::save<Nd0, Nd1, T, Q>(
            alpha, detail::get_from_size(p0, ncomponents0 * comm.nprocs, comm)[comm.rank], from0,
            size0, dim0, detail::toArray<Nd0>(o0, "o0"),
            detail::get_components<Nd0>(v0, nullptr, ctx0, ncomponents0, p0, comm, session),
            detail::toArray<Nd1>(o1, "o1"), sto, from1, co);
    }

    /// Copy from a storage into a plural tensor v1
    /// \param alpha: factor applied to v0
    /// \param stoh: handle to a tensor storage
    /// \param from0: first coordinate to copy from the origin tensor
    /// \param size0: number of elements to copy in each dimension
    /// \param p1: partitioning of the destination tensor in consecutive ranges
    /// \param o1: dimension labels for the destination tensor
    /// \param dim1: dimension size for the destination tensor
    /// \param from1: coordinate in destination tensor where first coordinate from origin tensor is copied
    /// \param v1: vector of data pointers for the origin tensor
    /// \param ctx1: context for each data pointer in v1
    /// \param co: coordinate linearization order; either `FastToSlow` for natural order or `SlowToFast` for lexicographic order
    /// \param session: concurrent calls should have different session

    template <std::size_t Nd0, std::size_t Nd1, typename T, typename Q>
    void load(typename elem<T>::type alpha, Storage_handle stoh, const char *o0,
              const Coor<Nd0> &from0, const Coor<Nd0> &size0, const PartitionItem<Nd1> *p1,
              int ncomponents1, const char *o1, const Coor<Nd1> &from1, const Coor<Nd1> &dim1,
              Q **v1, const Context *ctx1, MPI_Comm mpicomm, CoorOrder co, CopyAdd copyadd,
              Session session = 0) {

        detail::Storage_context<Nd0, detail::MpiComm> &sto =
            *detail::get_storage_context<Nd0, T, detail::MpiComm>(stoh);
        detail::MpiComm comm = detail::get_comm(mpicomm);

        if (copyadd == Copy)
            detail::load<Nd0, Nd1, T, Q>(
                alpha, sto, from0, size0, detail::toArray<Nd0>(o0, "o0"),
                detail::get_from_size(p1, ncomponents1 * comm.nprocs, comm)[comm.rank], from1, dim1,
                detail::toArray<Nd1>(o1, "o1"),
                detail::get_components<Nd1>(v1, nullptr, ctx1, ncomponents1, p1, comm, session),
                detail::EWOp::Copy{}, co);
        else
            detail::load<Nd0, Nd1, T, Q>(
                alpha, sto, from0, size0, detail::toArray<Nd0>(o0, "o0"),
                detail::get_from_size(p1, ncomponents1 * comm.nprocs, comm)[comm.rank], from1, dim1,
                detail::toArray<Nd1>(o1, "o1"),
                detail::get_components<Nd1>(v1, nullptr, ctx1, ncomponents1, p1, comm, session),
                detail::EWOp::Add{}, co);
    }

    /// Return the nonzero blocks stored
    /// \param stoh: handle to a tensor storage
    /// \param from0: first coordinate to copy from the origin tensor
    /// \param o0: dimension labels for the origin tensor
    /// \param size0: number of elements to copy in each dimension
    /// \param o1: dimension labels for the destination tensor
    /// \param from1: coordinate in destination tensor where first coordinate from origin tensor is copied
    /// \param size1: size in destination tensor
    /// \param blocks: (output) vector of from-size pairs with the nonzero blocks
    /// \param co: coordinate linearization order; either `FastToSlow` for natural order or `SlowToFast` for lexicographic order

    template <std::size_t Nd0, std::size_t Nd1, typename T>
    void get_blocks(Storage_handle stoh, const char *o0, const char *o1, const Coor<Nd1> from1,
                    const Coor<Nd1> size1, std::vector<PartitionItem<Nd1>> &blocks,
                    MPI_Comm mpicomm, CoorOrder co) {

        (void)mpicomm;
        detail::Storage_context<Nd0, detail::MpiComm> &sto =
            *detail::get_storage_context<Nd0, T, detail::MpiComm>(stoh);

        detail::get_blocks<Nd0, Nd1, T>(sto, detail::toArray<Nd0>(o0, "o0"),
                                        detail::toArray<Nd1>(o1, "o1"), from1, size1, blocks, co);
    }

    /// Check the checksums in storage
    /// \param stoh: handle to a tensor storage
    /// \param mpicomm: MPI communicator context

    template <std::size_t Nd1, typename Q>
    void check_storage(Storage_handle stoh, MPI_Comm mpicomm) {

        detail::Storage_context<Nd1, detail::MpiComm> &sto =
            *detail::get_storage_context<Nd1, Q, detail::MpiComm>(stoh);
        detail::MpiComm comm = detail::get_comm(mpicomm);

        detail::check_or_write_checksums<Nd1, Q>(sto, comm, false);
    }

    /// Close storage
    /// \param stoh: handle to a tensor storage
    /// \param mpicomm: MPI communicator context

    template <std::size_t Nd1, typename Q>
    void close_storage(Storage_handle stoh, MPI_Comm mpicomm) {

        detail::Storage_context<Nd1, detail::MpiComm> &sto =
            *detail::get_storage_context<Nd1, Q, detail::MpiComm>(stoh);
        detail::MpiComm comm = detail::get_comm(mpicomm);

        detail::check_or_write_checksums<Nd1, Q>(sto, comm, true);

        delete stoh;
    }

#endif // SUPERBBLAS_USE_MPI

    /// Create a file where to store a tensor
    /// \param dim: tensor dimensions
    /// \param co: coordinate linearization order; either `FastToSlow` for natural order or `SlowToFast` for lexicographic order
    /// \param filename: path and name of the file
    /// \param metadata: metadata content
    /// \param metadata_length: number of characters in the metadata
    /// \param checksum: checksum level (NoChecksum: no checksum; GlobalChecksum: checksum of the entire file;
    /// BlockChecksum: checksum on each data block)
    /// \param stoh (out) handle to a tensor storage
    ///
    /// If the file exists, its content will be lost

    template <std::size_t Nd, typename T>
    void create_storage(const Coor<Nd> &dim, CoorOrder co, const char *filename,
                        const char *metadata, int metadata_length, checksum_type checksum,
                        Storage_handle *stoh) {

        detail::SelfComm comm = detail::get_comm();

        *stoh = detail::create_storage<Nd, T>(dim, co, filename, metadata, metadata_length,
                                              checksum, comm);
    }

    /// Read fields in the header of a storage
    /// \param filename: path and name of the file
    /// \param co: coordinate linearization order; either `FastToSlow` for natural order or `SlowToFast` for lexicographic order
    /// \param values_type: (out) type of the values, 0 is float, 1 is double, 2 is complex float,
    ///        3: complex double
    /// \param metadata: (out) metadata content
    /// \param dim: (out) tensor dimensions

    inline void read_storage_header(const char *filename, CoorOrder co,
                                    values_datatype &values_dtype, std::vector<char> &metadata,
                                    std::vector<IndexType> &size) {

        detail::SelfComm comm = detail::get_comm();

        typename detail::File<detail::SelfComm>::type fh;
        std::size_t header_size;
        bool do_change_endianness;
        checksum_type checksum;
        std::size_t checksum_blocksize;
        detail::checksum_t checksum_header;
        detail::open_storage(filename, false, co, values_dtype, metadata, size, header_size,
                             do_change_endianness, checksum, checksum_blocksize, checksum_header,
                             comm, fh);
        detail::close(fh);
    }

    /// Extend the size of the file
    /// \param stoh:  handle to a tensor storage
    /// \param size: expected file size in bytes

    inline void preallocate_storage(Storage_handle stoh, std::size_t size) {
        stoh->preallocate(size);
    }

    /// Force pending writing to make them visible to other processes
    /// \param stoh:  handle to a tensor storage

    inline void flush_storage(Storage_handle stoh) { stoh->flush(); }

    /// Check the checksums in storage
    /// \param stoh: handle to a tensor storage

    template <std::size_t Nd1, typename Q> void check_storage(Storage_handle stoh) {

        detail::Storage_context<Nd1, detail::SelfComm> &sto =
            *detail::get_storage_context<Nd1, Q, detail::SelfComm>(stoh);
        detail::SelfComm comm = detail::get_comm();

        detail::check_or_write_checksums<Nd1, Q>(sto, comm, false);
    }

    /// Close storage
    /// \param stoh: handle to a tensor storage

    template <std::size_t Nd1, typename Q> void close_storage(Storage_handle stoh) {

        detail::Storage_context<Nd1, detail::SelfComm> &sto =
            *detail::get_storage_context<Nd1, Q, detail::SelfComm>(stoh);
        detail::SelfComm comm = detail::get_comm();

        detail::check_or_write_checksums<Nd1, Q>(sto, comm, true);

        delete stoh;
    }

    /// Open a storage for reading and writing
    /// \param filename: path and name of the file
    /// \param allow_writing: whether to allow writing
    /// \param stoh (out) handle to a tensor storage
    ///
    /// NOTE: If the file does not exist, an exception will raise

    template <std::size_t Nd, typename T>
    void open_storage(const char *filename, bool allow_writing, Storage_handle *stoh) {

        detail::SelfComm comm = detail::get_comm();

        // Open storage and check template parameters
        *stoh = detail::open_storage_template<Nd, T>(filename, allow_writing, comm);
    }

    /// Add blocks to storage
    /// \param p: partitioning of the origin tensor in consecutive ranges
    /// \param num_blocks: number of items in p
    /// \param stoh: handle to a tensor storage
    /// \param co: coordinate linearization order; either `FastToSlow` for natural order or `SlowToFast` for lexicographic order

    template <std::size_t Nd1, typename Q>
    void append_blocks(const PartitionItem<Nd1> *p, int num_blocks, const Coor<Nd1> &dim,
                       Storage_handle stoh, CoorOrder co) {

        detail::Storage_context<Nd1, detail::SelfComm> &sto =
            *detail::get_storage_context<Nd1, Q, detail::SelfComm>(stoh);
        detail::SelfComm comm = detail::get_comm();

        detail::append_blocks<Nd1, Nd1, Q>(
            p, num_blocks, {{}}, dim, dim, detail::trivial_order<Nd1>(),
            detail::trivial_order<Nd1>(), sto, Coor<Nd1>{{}}, comm, co);
    }

    /// Add blocks to storage
    /// \param p0: blocks to add
    /// \param num_blocks: number of items in p0
    /// \param o0: dimension labels for the blocks to add
    /// \param from0: first coordinate of the range to consider on p0
    /// \param size0: number of elements to copy in each dimension
    /// \param o1: dimension labels for the storage
    /// \param from1: first coordinate of the ranges to add
    /// \param stoh: handle to a tensor storage
    /// \param co: coordinate linearization order; either `FastToSlow` for natural order or `SlowToFast` for lexicographic order
    /// \param session: concurrent calls should have different session

    template <std::size_t Nd0, std::size_t Nd1, typename Q>
    void append_blocks(const PartitionItem<Nd0> *p0, int num_blocks, const char *o0,
                       const Coor<Nd0> &from0, const Coor<Nd0> &size0, const Coor<Nd0> dim0,
                       const char *o1, const Coor<Nd1> &from1, Storage_handle stoh, CoorOrder co) {

        detail::Storage_context<Nd1, detail::SelfComm> &sto =
            *detail::get_storage_context<Nd1, Q, detail::SelfComm>(stoh);
        detail::SelfComm comm = detail::get_comm();

        detail::append_blocks<Nd0, Nd1, Q>(p0, num_blocks, from0, size0, dim0,
                                           detail::toArray<Nd0>(o0, "o0"),
                                           detail::toArray<Nd1>(o1, "o1"), sto, from1, comm, co);
    }

    /// Copy the content of plural tensor v0 into a storage
    /// \param alpha: factor applied to v0
    /// \param p0: partitioning of the origin tensor in consecutive ranges
    /// \param mpicomm: MPI communicator context
    /// \param ncomponents0: number of consecutive components in each MPI rank
    /// \param o0: dimension labels for the origin tensor
    /// \param from0: first coordinate to copy from the origin tensor
    /// \param size0: number of elements to copy in each dimension
    /// \param v0: vector of data pointers for the origin tensor
    /// \param ctx0: context for each data pointer in v0
    /// \param o1: dimension labels for the storage
    /// \param from1: coordinate in destination tensor where first coordinate from origin tensor is copied
    /// \param stoh: handle to a tensor storage
    /// \param co: coordinate linearization order; either `FastToSlow` for natural order or `SlowToFast` for lexicographic order
    /// \param session: concurrent calls should have different session

    template <std::size_t Nd0, std::size_t Nd1, typename T, typename Q>
    void save(typename elem<T>::type alpha, const PartitionItem<Nd0> *p0, int ncomponents0,
              const char *o0, const Coor<Nd0> &from0, const Coor<Nd0> &size0, const Coor<Nd0> &dim0,
              const T **v0, const Context *ctx0, const char *o1, const Coor<Nd1> &from1,
              Storage_handle stoh, CoorOrder co, Session session = 0) {

        detail::Storage_context<Nd1, detail::SelfComm> &sto =
            *detail::get_storage_context<Nd1, Q, detail::SelfComm>(stoh);
        detail::SelfComm comm = detail::get_comm();

        detail::save<Nd0, Nd1, T, Q>(
            alpha, detail::get_from_size(p0, ncomponents0 * comm.nprocs, comm)[comm.rank], from0,
            size0, dim0, detail::toArray<Nd0>(o0, "o0"),
            detail::get_components<Nd0>(v0, nullptr, ctx0, ncomponents0, p0, comm, session),
            detail::toArray<Nd1>(o1, "o1"), sto, from1, co);
    }

    /// Copy from a storage into a plural tensor v1
    /// \param alpha: factor applied to v0
    /// \param stoh: handle to a tensor storage
    /// \param o0: dimension labels for the origin tensor
    /// \param from0: first coordinate to copy from the origin tensor
    /// \param size0: number of elements to copy in each dimension
    /// \param p1: partitioning of the destination tensor in consecutive ranges
    /// \param o1: dimension labels for the destination tensor
    /// \param dim1: dimension size for the destination tensor
    /// \param from1: coordinate in destination tensor where first coordinate from origin tensor is copied
    /// \param v1: vector of data pointers for the origin tensor
    /// \param ctx1: context for each data pointer in v1
    /// \param co: coordinate linearization order; either `FastToSlow` for natural order or `SlowToFast` for lexicographic order
    /// \param session: concurrent calls should have different session

    template <std::size_t Nd0, std::size_t Nd1, typename T, typename Q>
    void load(typename elem<T>::type alpha, Storage_handle stoh, const char *o0,
              const Coor<Nd0> from0, const Coor<Nd0> size0, const PartitionItem<Nd1> *p1,
              int ncomponents1, const char *o1, const Coor<Nd1> &from1, const Coor<Nd1> &dim1,
              Q **v1, const Context *ctx1, CoorOrder co, CopyAdd copyadd, Session session = 0) {

        detail::Storage_context<Nd0, detail::SelfComm> &sto =
            *detail::get_storage_context<Nd0, T, detail::SelfComm>(stoh);
        detail::SelfComm comm = detail::get_comm();

        if (copyadd == Copy)
            detail::load<Nd0, Nd1, T, Q>(
                alpha, sto, from0, size0, detail::toArray<Nd0>(o0, "o0"),
                detail::get_from_size(p1, ncomponents1 * comm.nprocs, comm)[comm.rank], from1, dim1,
                detail::toArray<Nd1>(o1, "o1"),
                detail::get_components<Nd1>(v1, nullptr, ctx1, ncomponents1, p1, comm, session),
                detail::EWOp::Copy{}, co);
        else
            detail::load<Nd0, Nd1, T, Q>(
                alpha, sto, from0, size0, detail::toArray<Nd0>(o0, "o0"),
                detail::get_from_size(p1, ncomponents1 * comm.nprocs, comm)[comm.rank], from1, dim1,
                detail::toArray<Nd1>(o1, "o1"),
                detail::get_components<Nd1>(v1, nullptr, ctx1, ncomponents1, p1, comm, session),
                detail::EWOp::Add{}, co);
    }

    /// Return the nonzero blocks stored
    /// \param stoh: handle to a tensor storage
    /// \param from0: first coordinate to copy from the origin tensor
    /// \param o0: dimension labels for the origin tensor
    /// \param size0: number of elements to copy in each dimension
    /// \param o1: dimension labels for the destination tensor
    /// \param from1: coordinate in destination tensor where first coordinate from origin tensor is copied
    /// \param size1: size in destination tensor
    /// \param blocks: (output) vector of from-size pairs with the nonzero blocks
    /// \param co: coordinate linearization order; either `FastToSlow` for natural order or `SlowToFast` for lexicographic order

    template <std::size_t Nd0, std::size_t Nd1, typename T>
    void get_blocks(Storage_handle stoh, const char *o0, const char *o1, const Coor<Nd1> from1,
                    const Coor<Nd1> size1, std::vector<PartitionItem<Nd1>> &blocks, CoorOrder co) {

        detail::Storage_context<Nd0, detail::SelfComm> &sto =
            *detail::get_storage_context<Nd0, T, detail::SelfComm>(stoh);

        detail::get_blocks<Nd0, Nd1, T>(sto, detail::toArray<Nd0>(o0, "o0"),
                                        detail::toArray<Nd1>(o1, "o1"), from1, size1, blocks, co);
    }
}

#endif // __SUPERBBLAS_STORAGE__<|MERGE_RESOLUTION|>--- conflicted
+++ resolved
@@ -1047,28 +1047,17 @@
             }
 
             // Get the permutation vectors
-<<<<<<< HEAD
+            // NOTE: our convention is that the destination permutation is the one more continuous;
+            // so we reversed origin/destination to make the reading from file as continuous as possible
             Cpu cpu = v1.ctx().toCpu();
-            auto indices0_pair = get_permutation_origin<IndexType>(
-                o0, from0, size0, dim0, o1, from1, dim1, DontAllowImplicitPermutation, cpu, co);
-            auto indices1_pair = get_permutation_destination<IndexType>(
-                o0, from0, size0, dim0, o1, from1, dim1, AllowImplicitPermutation, v1.ctx(), co);
+            Coor<Nd1> size1 = reorder_coor<Nd0, Nd1>(size0, find_permutation<Nd0, Nd1>(o0, o1), 1);
+            auto indices0_pair = get_permutation_destination<IndexType>(
+                o1, from1, size1, dim1, o0, from0, dim0, DontAllowImplicitPermutation, cpu, co);
+            auto indices1_pair = get_permutation_origin<IndexType>(
+                o1, from1, size1, dim1, o0, from0, dim0, AllowImplicitPermutation, v1.ctx(), co);
             IndicesT<IndexType, Cpu> indices0 = indices0_pair.first;
             IndicesT<IndexType, XPU1> indices1 = indices1_pair.first;
             IndexType disp0 = indices0_pair.second, disp1 = indices1_pair.second;
-=======
-            // NOTE: our convention is that the destination permutation is the one more continuous;
-            // so we reversed origin/destination to make the reading from file as continuous as possible
-            Indices<Cpu> indices0;
-            Indices<XPU1> indices1;
-            IndexType disp0, disp1;
-            Cpu cpu = v1.ctx().toCpu();
-            Coor<Nd1> size1 = reorder_coor<Nd0, Nd1>(size0, find_permutation<Nd0, Nd1>(o0, o1), 1);
-            get_permutation_destination_cache<Nd1, Nd0>(o1, from1, size1, dim1, o0, from0, dim0,
-                                                        cpu, indices0, disp0, co);
-            get_permutation_origin_cache<Nd1, Nd0>(o1, from1, size1, dim1, o0, from0, dim0,
-                                                   v1.ctx(), indices1, disp1, co);
->>>>>>> ff837e4b
 
             // Do the reading
             _t.memops = (double)indices0.size() * sizeof(T);

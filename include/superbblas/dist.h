--- conflicted
+++ resolved
@@ -415,7 +415,7 @@
                         Coor<Nd0> fromi = fsi[0], sizei = fsi[1];
                         Coor<Nd1> sizei1 = reorder_coor<Nd0, Nd1>(sizei, perm0, 1);
                         auto indices0i = get_permutation_origin<IndexType>(
-                            o0, fromi, sizei, dim0, o1, {}, sizei1, DontAllowImplicitPermutation,
+                            o0, fromi, sizei, dim0, o1, {{}}, sizei1, DontAllowImplicitPermutation,
                             Cpu{}, co);
                         assert(indices0i.first.size() + n <= vol);
                         IndicesT<IndexType, Cpu> indices0i_mask = indices0i.first;
@@ -428,7 +428,7 @@
                                        [=](IndexType d) { return d + indices0i_disp; });
 
                         auto indices1i = get_permutation_destination<IndexType>(
-                            o0, fromi, sizei, dim0, o1, {}, sizei1, DontAllowImplicitPermutation,
+                            o0, fromi, sizei, dim0, o1, {{}}, sizei1, DontAllowImplicitPermutation,
                             Cpu{}, co);
                         assert(indices0i.first.size() == indices1i.first.size());
                         IndicesT<IndexType, Cpu> indices1i_mask = indices1i.first;
@@ -564,8 +564,8 @@
                 for (const auto &fsi : toReceive[i]) {
                     Coor<Nd> fromi = fsi[0], sizei = fsi[1];
                     auto indices1_pair = get_permutation_destination<IndexType>(
-                        o, {}, sizei, sizei, o, fromi, v.dim, AllowImplicitPermutation, v.it.ctx(),
-                        co);
+                        o, {{}}, sizei, sizei, o, fromi, v.dim, AllowImplicitPermutation,
+                        v.it.ctx(), co);
                     IndicesT<IndexType, XPU> indices1 = indices1_pair.first;
                     IndexType disp = indices1_pair.second;
 
@@ -892,8 +892,8 @@
             auto p = intersection_aux<Nd>(from0, size0, from1, size1, dim);
             std::size_t vol = volume(p.second);
             if (vol == 0) {
-                fromr = Coor<Nd>{};
-                sizer = Coor<Nd>{};
+                fromr = Coor<Nd>{{}};
+                sizer = Coor<Nd>{{}};
             } else if (vol == 1) {
                 fromr = p.first[0][0];
                 sizer = p.first[0][1];
@@ -1033,7 +1033,7 @@
                     from1,
                 dim1);
             sizer = reorder_coor<Nd0, Nd1>(rsize0, perm, 1);
-            if (volume(sizer) == 0) sizer = Coor<Nd1>{};
+            if (volume(sizer) == 0) sizer = Coor<Nd1>{{}};
         }
 
         /// Translate a range from one coordinate lattice to another
@@ -1102,7 +1102,7 @@
                                                                                local_size1, dim1),
                                                              dim1, stride1),
                                                  from1, dim1, from0, dim0, perm1),
-                                 local_from0, {}, dim0);
+                                 local_from0, {{}}, dim0);
             }
 
             return r;
@@ -1156,7 +1156,7 @@
                                                                                local_size0, dim0),
                                                              from0, dim0, from1, dim1, perm0),
                                              dim1, stride1),
-                                 local_from1, {}, dim1);
+                                 local_from1, {{}}, dim1);
             }
 
             return r;
@@ -1859,8 +1859,8 @@
 
                 fromr = normalize_coor(fromr - pr[componentId][0], dimr);
                 local_copy<Ndo, Ndo, T, T>(0, o_r, fromr, sizer, pr[componentId][1],
-                                           (vector<const T, XPU>)v, {}, o_r, fromr,
-                                           pr[componentId][1], v, {}, EWOp::Copy{}, co);
+                                           (vector<const T, XPU>)v, Mask<XPU>{}, o_r, fromr,
+                                           pr[componentId][1], v, Mask<XPU>{}, EWOp::Copy{}, co);
             }
         }
 
@@ -1882,7 +1882,7 @@
                        bool force_copy = false) {
 
             // If the two orderings and partitions are equal, return the tensor
-            if (!force_copy && from0 == Coor<N>{} && o0 == o1 && p0 == p1) return v0;
+            if (!force_copy && from0 == Coor<N>{{}} && o0 == o1 && p0 == p1) return v0;
 
             // Allocate the tensor
             unsigned int ncomponents = v0.first.size() + v0.second.size();
@@ -1892,19 +1892,19 @@
                 const unsigned int pi = comm.rank * ncomponents + componentId;
                 const Coor<N> &dimi = p1[pi][1];
                 vector<T, XPU0> v1i(volume(dimi), v0.first[i].it.ctx());
-                v1.first.push_back(Component<N, T, XPU0>{v1i, dimi, componentId, {}});
+                v1.first.push_back(Component<N, T, XPU0>{v1i, dimi, componentId, Mask<XPU0>{}});
             }
             for (unsigned int i = 0; i < v0.second.size(); ++i) {
                 const unsigned int componentId = v0.second[i].componentId;
                 const unsigned int pi = comm.rank * ncomponents + componentId;
                 const Coor<N> &dimi = p1[pi][1];
                 vector<T, XPU1> v1i(volume(dimi), v0.second[i].it.ctx());
-                v1.second.push_back(Component<N, T, XPU1>{v1i, dimi, componentId, {}});
+                v1.second.push_back(Component<N, T, XPU1>{v1i, dimi, componentId, Mask<XPU1>{}});
             }
 
             // Copy the content of v0 into v1
-            copy<N, N, T>(T{1}, p0, from0, size0, dim0, o0, toConst(v0), p1, {}, dim1, o1, v1, comm,
-                          EWOp::Copy{}, co);
+            copy<N, N, T>(T{1}, p0, from0, size0, dim0, o0, toConst(v0), p1, {{}}, dim1, o1, v1,
+                          comm, EWOp::Copy{}, co);
 
             return v1;
         }
@@ -2063,57 +2063,39 @@
                 const unsigned int componentId = v0_.first[i].componentId;
                 const unsigned int pi = comm.rank * ncomponents + componentId;
                 const Coor<Ndo> &dimi = pr_[pi][1];
-<<<<<<< HEAD
                 vr0[i] = vector<T, XPU0>(volume<Ndo>(dimi), v0_.first[i].it.ctx());
-                vr_.first.push_back(Component<Ndo, T, XPU0>{vr0[i], dimi, componentId, {}});
+                vr_.first.push_back(
+                    Component<Ndo, T, XPU0>{vr0[i], dimi, componentId, Mask<XPU0>{}});
                 local_contraction<Nd0, Nd1, Ndo, T>(
                     alpha, sug_o0, p0_[pi][1], conj0, vector<const T, XPU0>(v0_.first[i].it),
                     sug_o1, p1_[pi][1], conj1, vector<const T, XPU0>(v1_.first[i].it), T{0.0},
                     sug_or, dimi, vr0[i], co);
-                zeroed_repated_tensor(p0_, sug_dim0, sug_o0, p1_, sug_dim1, sug_o1, pr_, sug_dimr,
-                                      sug_or, pi, vr0[i], co);
-=======
-                vr0[i] = vector<T, XPU0>(volume<Ndo>(dimi), v0.first[i].it.ctx());
-                vr_.first.push_back(Component<Ndo, T, XPU0>{vr0[i], dimi, componentId});
-                local_contraction<Nd0, Nd1, Ndo, T>(alpha, o0, p0[pi][1], conj0, v0.first[i].it, o1,
-                                                    p1[pi][1], conj1, v1.first[i].it, T{0.0},
-                                                    sug_or, dimi, vr0[i], co);
-                zeroed_repeated_tensor(p0, dim0, o0, p1, dim1, o1, pr_, sug_dimr, sug_or, pi,
-                                       vr0[i], co);
->>>>>>> df429004
+                zeroed_repeated_tensor(p0_, sug_dim0, sug_o0, p1_, sug_dim1, sug_o1, pr_, sug_dimr,
+                                       sug_or, pi, vr0[i], co);
             }
             std::vector<vector<T, XPU1>> vr1(v0_.second.size());
             for (unsigned int i = 0; i < v0_.second.size(); ++i) {
                 const unsigned int componentId = v0_.second[i].componentId;
                 const unsigned int pi = comm.rank * ncomponents + componentId;
                 const Coor<Ndo> &dimi = pr_[pi][1];
-<<<<<<< HEAD
                 vr1[i] = vector<T, XPU1>(volume<Ndo>(dimi), v0_.second[i].it.ctx());
-                vr_.second.push_back(Component<Ndo, T, XPU1>{vr1[i], dimi, componentId, {}});
+                vr_.second.push_back(
+                    Component<Ndo, T, XPU1>{vr1[i], dimi, componentId, Mask<XPU1>{}});
                 local_contraction<Nd0, Nd1, Ndo, T>(
                     alpha, sug_o0, p0_[pi][1], conj0, vector<const T, XPU1>(v0_.second[i].it),
                     sug_o1, p1_[pi][1], conj1, vector<const T, XPU1>(v1_.second[i].it), T{0.0},
                     sug_or, dimi, vr1[i], co);
-                zeroed_repated_tensor(p0_, sug_dim0, sug_o0, p1_, sug_dim1, sug_o1, pr_, sug_dimr,
-                                      sug_or, pi, vr1[i], co);
-=======
-                vr1[i] = vector<T, XPU1>(volume<Ndo>(dimi), v0.second[i].it.ctx());
-                vr_.second.push_back(Component<Ndo, T, XPU1>{vr1[i], dimi, componentId});
-                local_contraction<Nd0, Nd1, Ndo, T>(alpha, o0, p0[pi][1], conj0, v0.second[i].it,
-                                                    o1, p1[pi][1], conj1, v1.second[i].it, T{0.0},
-                                                    sug_or, dimi, vr1[i], co);
-                zeroed_repeated_tensor(p0, dim0, o0, p1, dim1, o1, pr_, sug_dimr, sug_or, pi,
-                                       vr1[i], co);
->>>>>>> df429004
+                zeroed_repeated_tensor(p0_, sug_dim0, sug_o0, p1_, sug_dim1, sug_o1, pr_, sug_dimr,
+                                       sug_or, pi, vr1[i], co);
             }
 
             // Scale the output tensor by beta
-            copy<Ndo, Ndo, T>(beta, pr, {}, dimr, dimr, o_r, toConst(vr), pr, {}, dimr, o_r, vr,
+            copy<Ndo, Ndo, T>(beta, pr, {{}}, dimr, dimr, o_r, toConst(vr), pr, {{}}, dimr, o_r, vr,
                               comm, EWOp::Copy{}, co);
 
             // Scale the output tensor by beta and reduce all the subtensors to the final tensor
-            copy<Ndo, Ndo, T>(1, pr_, {}, sug_dimr, sug_dimr, sug_or, vr_, pr, {}, dimr, o_r, vr,
-                              comm, EWOp::Add{}, co);
+            copy<Ndo, Ndo, T>(1, pr_, {{}}, sug_dimr, sug_dimr, sug_or, vr_, pr, {{}}, dimr, o_r,
+                              vr, comm, EWOp::Add{}, co);
 
             _t.stop();
             if (getDebugLevel() >= 1) {
@@ -2147,7 +2129,7 @@
     template <std::size_t Nd>
     std::vector<PartitionItem<Nd>> basic_partitioning(Coor<Nd> dim, Coor<Nd> procs, int nprocs = -1,
                                                       bool replicate = false,
-                                                      Coor<Nd> ext_power = {}) {
+                                                      Coor<Nd> ext_power = {{}}) {
         int vol_procs = (int)detail::volume<Nd>(procs);
         if (nprocs >= 0 && vol_procs > nprocs)
             std::runtime_error(

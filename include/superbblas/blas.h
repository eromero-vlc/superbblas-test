--- conflicted
+++ resolved
@@ -122,11 +122,7 @@
                 // std::align isn't is old versions of gcc
 #if !defined(__GNUC__) || __GNUC__ >= 5 || (__GNUC__ == 4 && __GNUC_MINOR__ >= 9)
                 using U = std::complex<T>;
-<<<<<<< HEAD
 #ifdef SUPERBBLAS_USE_GPU
-=======
-#    ifdef SUPERBBLAS_USE_CUDA
->>>>>>> 429cce80
                 std::size_t alignment = sizeof(U);
 #    else
                 std::size_t alignment = alignof(U);

#ifndef __SUPERBBLAS_BLAS__
#define __SUPERBBLAS_BLAS__

#include "performance.h"
#include "platform.h"
#include <algorithm>
#include <stdexcept>
#include <type_traits>
#include <utility>
#include <vector>

#ifdef SUPERBBLAS_USE_MKL
#    include "mkl.h"
#    ifndef SUPERBBLAS_USE_CBLAS
#        define SUPERBBLAS_USE_CBLAS
#    endif
#endif // SUPERBBLAS_USE_MKL

#ifndef SUPERBBLAS_USE_CBLAS
#    include "blas_ftn_tmpl.hpp"
#else
#    include "blas_cblas_tmpl.hpp"
#endif

//////////////////////
// NOTE:
// Functions in this file that uses `thrust` should be instrumented to remove the dependency from
// `thrust` when the superbblas library is used not as header-only. Use the macro `IMPL` to hide
// the definition of functions using `thrust` and use DECL_... macros to generate template
// instantiations to be included in the library.

#ifdef SUPERBBLAS_USE_CUDA
#    include <cublas_v2.h>
#    ifndef SUPERBBLAS_LIB
#        include <thrust/complex.h>
#        include <thrust/device_ptr.h>
#        include <thrust/device_vector.h>
#        include <thrust/fill.h>
#        include <thrust/iterator/permutation_iterator.h>
#        include <thrust/iterator/transform_iterator.h>
#        define SUPERBBLAS_USE_THRUST
#    endif
#endif

#ifdef SUPERBBLAS_CREATING_FLAGS
#    ifdef SUPERBBLAS_USE_CBLAS
EMIT_define(SUPERBBLAS_USE_CBLAS)
#    endif
#endif

#ifdef SUPERBBLAS_CREATING_LIB
#    define SUPERBBLAS_REAL_TYPES float, double
#    define SUPERBBLAS_COMPLEX_TYPES std::complex<float>, std::complex<double>
#    define SUPERBBLAS_TYPES SUPERBBLAS_REAL_TYPES, SUPERBBLAS_COMPLEX_TYPES

// When generating template instantiations for copy_n functions with different input and output
// types, avoid copying from complex types to non-complex types (note the missing TCOMPLEX QREAL
// from the definition of macro META_TYPES)

#    define META_TYPES TREAL QREAL, TREAL QCOMPLEX, TCOMPLEX QCOMPLEX
#    define REPLACE_META_TYPES                                                                     \
        REPLACE(TREAL, SUPERBBLAS_REAL_TYPES)                                                      \
        REPLACE(QREAL, SUPERBBLAS_REAL_TYPES)                                                      \
        REPLACE(TCOMPLEX, SUPERBBLAS_COMPLEX_TYPES) REPLACE(QCOMPLEX, SUPERBBLAS_COMPLEX_TYPES)
#    define REPLACE_T_Q                                                                            \
        REPLACE(T Q, IndexType IndexType, T Q) REPLACE(T Q, META_TYPES) REPLACE_META_TYPES

#    define REPLACE_EWOP REPLACE(EWOP, EWOp::Copy, EWOp::Add)

/// Generate template instantiations for copy_n functions with template parameters IndexType, T and Q

#    define DECL_COPY_T_Q_EWOP(...)                                                                \
        EMIT REPLACE1(copy_n, superbblas::detail::copy_n<IndexType, T, Q, EWOP>)                   \
            REPLACE_T_Q REPLACE_EWOP template __VA_ARGS__;

/// Generate template instantiations for copy_reduce_n functions with template parameters IndexType and T

#    define DECL_COPY_REDUCE(...)                                                                  \
        EMIT REPLACE1(copy_reduce_n, superbblas::detail::copy_reduce_n<IndexType, T>)              \
            REPLACE(T, superbblas::IndexType, SUPERBBLAS_TYPES) template __VA_ARGS__;

#else
#    define DECL_COPY_T_Q_EWOP(...) __VA_ARGS__
#    define DECL_COPY_REDUCE(...) __VA_ARGS__
#endif

namespace superbblas {

    /// elem<T>::type is T::value_type if T is an array; otherwise it is T

    template <typename T> struct elem { using type = T; };
    template <typename T, std::size_t N> struct elem<std::array<T, N>> { using type = T; };

    namespace detail {

        /// Check the given pointer has proper alignment
        /// \param v: ptr to check
	/// NOTE: thrust::complex requires sizeof(complex<T>) alignment

        template <typename T> struct check_ptr_align {
            static void check(T *v) {
                std::size_t size = sizeof(T);
                void *ptr = (void *)v;
                if (v != nullptr && std::align(alignof(T), sizeof(T), ptr, size) == nullptr)
                    throw std::runtime_error("Ups! Unaligned pointer");
            }
        };

        /// Check the given pointer has proper alignment
        /// \param v: ptr to check
        /// NOTE: thrust::complex requires sizeof(complex<T>) alignment

        template <typename T> struct check_ptr_align<std::complex<T>> {
            static void check(std::complex<T> *v) {
                using U = std::complex<T>;
#ifdef SUPERBBLAS_USE_CUDA
                std::size_t alignment = sizeof(U);
#else
                std::size_t alignment = alignof(U);
#endif
                std::size_t size = sizeof(U);
                void *ptr = (void *)v;
                if (v != nullptr && std::align(alignment, sizeof(U), ptr, size) == nullptr)
                    throw std::runtime_error("Ups! Unaligned pointer");
            }
        };

        /// Allocate memory on a device
        /// \param n: number of element of type `T` to allocate
        /// \param cpu: context

        template <typename T> T *allocate(std::size_t n, Cpu) {
            // Shortcut for zero allocations
            if (n == 0) return nullptr;

            // Do the allocation
            T *r = new T[n];
            if (r == nullptr) std::runtime_error("Memory allocation failed!");

            // Annotate allocation
            if (getTrackingMemory()) {
                getAllocations()[(void *)r] = sizeof(T) * n;
                getCpuMemUsed() += double(sizeof(T) * n);
            }

            check_ptr_align<T>::check(r);
            return r;
        }

        /// Deallocate memory on a device
        /// \param ptr: pointer to the memory to deallocate
        /// \param cpu: context

        template <typename T> void deallocate(T *ptr, Cpu) {
            // Shortcut for zero allocations
            if (!ptr) return;

            // Deallocate the pointer
            delete[] ptr;

            // Remove annotation
            if (getTrackingMemory()) {
                const auto &it = getAllocations().find((void *)ptr);
                if (it == getAllocations().end())
                    throw std::runtime_error("Unexpected pointer to deallocate");
                getCpuMemUsed() -= double(it->second);
                getAllocations().erase(it);
            }
        }

#ifdef SUPERBBLAS_USE_CUDA

        /// Set the current device as the one passed
        /// \param cuda: context

        inline void setDevice(Cuda cuda) {
            int currentDevice;
            cudaCheck(cudaGetDevice(&currentDevice));
            if (currentDevice != deviceId(cuda)) cudaCheck(cudaSetDevice(deviceId(cuda)));
        }

        inline void setDevice(Cpu) {}

        /// Allocate memory on a device
        /// \param n: number of element of type `T` to allocate
        /// \param cuda: context

        template <typename T> T *allocate(std::size_t n, Cuda cuda) {
            // Shortcut for zero allocations
            if (n == 0) return nullptr;

            // Do the allocation
            setDevice(cuda);
            T *r = nullptr;
            if (cuda.alloc) {
                r = (T *)cuda.alloc(sizeof(T) * n, CUDA);
            } else {
                cudaCheck(cudaMalloc(&r, sizeof(T) * n));
            }
            if (r == nullptr) std::runtime_error("Memory allocation failed!");

            // Annotate allocation
            if (getTrackingMemory()) {
                getAllocations()[(void *)r] = sizeof(T) * n;
                getGpuMemUsed() += double(sizeof(T) * n);
            }

            check_ptr_align<T>::check(r);
            return r;
        }

        /// Deallocate memory on a device
        /// \param ptr: pointer to the memory to deallocate
        /// \param cuda: context

        template <typename T> void deallocate(T *ptr, Cuda cuda) {
            // Shortcut for zero allocations
            if (!ptr) return;

            // Deallocate the pointer
            setDevice(cuda);
            if (cuda.dealloc)
                cuda.dealloc((void *)ptr, CUDA);
            else
                detail::cudaCheck(cudaFree((void *)ptr));

            // Remove annotation
            if (getTrackingMemory()) {
                const auto &it = getAllocations().find((void *)ptr);
                if (it == getAllocations().end())
                    throw std::runtime_error("Unexpected pointer to deallocate");
                getGpuMemUsed() -= double(it->second);
                getAllocations().erase(it);
            }
        }
#endif

#ifdef SUPERBBLAS_USE_THRUST
        /// Replace std::complex by thrust complex
        /// \tparam T: one of float, double, std::complex<T>, std::array<T,N>
        /// \return cuda_complex<T>::type has the new type

        template <typename T> struct cuda_complex { using type = T; };
        template <typename T> struct cuda_complex<std::complex<T>> {
            using type = thrust::complex<T>;
        };
        template <typename T> struct cuda_complex<const T> {
            using type = const typename cuda_complex<T>::type;
        };
        template <typename T, std::size_t N> struct cuda_complex<std::array<T, N>> {
            using type = std::array<typename cuda_complex<T>::type, N>;
        };
#endif // SUPERBBLAS_USE_THRUST

        /// Vector type a la python, that is, operator= does a reference not a copy
        /// \param T: type of the vector's elements
        /// \param XPU: device type, one of Cpu, Cuda, Gpuamd

        template <typename T, typename XPU> struct vector {
            /// Type `T` without const
            using T_no_const = typename std::remove_const<T>::type;

            /// Type returned by `begin()` and `end()`
            using iterator = T *;

            /// Default constructor: create an empty vector
            vector() : vector(0, XPU{}) {}

            /// `Cpu` vectors can construct a `vector` without providing a device context
            template <typename U = XPU,
                      typename std::enable_if<std::is_same<U, Cpu>::value, bool>::type = true>
            vector(std::size_t n = 0) : vector(n, Cpu{}) {}

            /// Construct a vector with `n` elements a with context device `xpu_`
            vector(std::size_t n, XPU xpu_)
                : n(n),
                  ptr(allocate<T_no_const>(n, xpu_),
                      [=](const T_no_const *ptr) { deallocate(ptr, xpu_); }),
                  xpu(xpu_) {}

            /// Construct a vector from a given pointer `ptr` with `n` elements and with context
            /// device `xpu`. `ptr` is not deallocated after the destruction of the `vector`.
            vector(std::size_t n, T *ptr, XPU xpu)
                : n(n), ptr((T_no_const *)ptr, [&](const T_no_const *) {}), xpu(xpu) {}

            /// Low-level constructor
            vector(std::size_t n, std::shared_ptr<T_no_const> ptr, XPU xpu)
                : n(n), ptr(ptr), xpu(xpu) {}

            /// Return the number of allocated elements
            std::size_t size() const { return n; }

            /// Return a pointer to the allocated space
            T *data() const { return ptr.get(); }

            /// Return a pointer to the first element allocated
            T *begin() const { return ptr.get(); }

            /// Return a pointer to the first element non-allocated after an allocated element
            T *end() const { return ptr.get() + n; }

            /// Return the device context
            XPU ctx() const { return xpu; }

            /// Return a reference to i-th allocated element, for Cpu `vector`
            template <typename U = XPU,
                      typename std::enable_if<std::is_same<U, Cpu>::value, bool>::type = true>
            T &operator[](std::size_t i) const {
                return ptr.get()[i];
            }

            /// Conversion from `vector<T, XPU>` to `vector<const T, XPU>`
            template <typename U = T, typename std::enable_if<std::is_same<U, T_no_const>::value,
                                                              bool>::type = true>
            operator vector<const T, XPU>() const {
                return {n, ptr, xpu};
            }

            /// Operator == compares size and content
            template <typename U = XPU,
                      typename std::enable_if<std::is_same<U, Cpu>::value, bool>::type = true>
            bool operator==(const vector<T, U> &v) const {
                if (n != v.size()) return false;
                for (std::size_t i = 0; i < n; ++i)
                    if ((*this)[i] != v[i]) return false;
                return true;
            }

            /// Clone content
            template <typename U = XPU,
                      typename std::enable_if<std::is_same<U, Cpu>::value, bool>::type = true>
            vector<T, Cpu> clone() const {
                vector<T_no_const, Cpu> r(n);
                std::copy_n(data(), n, r.data());
                return r;
            }

        private:
            std::size_t n;                   ///< Number of allocated `T` elements
            std::shared_ptr<T_no_const> ptr; ///< Pointer to the allocated memory
            XPU xpu;                         ///< Context
        };

        /// Construct a `vector<T, Cpu>` with the given pointer and context

        template <typename T> vector<T, Cpu> to_vector(T *ptr, std::size_t n = 0) {
            check_ptr_align<T>::check(ptr);
            return vector<T, Cpu>(n, ptr, Cpu{});
        }

        /// Construct a `vector<T, Cpu>` with the given pointer and context

        template <typename T> vector<T, Cpu> to_vector(T *ptr, Cpu cpu) {
            check_ptr_align<T>::check(ptr);
            return vector<T, Cpu>(0, ptr, cpu);
        }

#ifdef SUPERBBLAS_USE_CUDA
        /// Construct a `vector<T, Cuda>` with the given pointer and context

        template <typename T> vector<T, Cuda> to_vector(T *ptr, Cuda cuda) {
            check_ptr_align<T>::check(ptr);
            return vector<T, Cuda>(0, ptr, cuda);
        }
#endif

#ifdef SUPERBBLAS_USE_THRUST
        /// Return a device pointer suitable for making iterators

        template <typename T>
        thrust::device_ptr<typename cuda_complex<T>::type> encapsulate_pointer(T *ptr) {
            return thrust::device_pointer_cast(
                reinterpret_cast<typename cuda_complex<T>::type *>(ptr));
        }
#endif

        inline void sync(Cpu) {}

#ifdef SUPERBBLAS_USE_CUDA
        inline void sync(Cuda cuda) {
            setDevice(cuda);
            cudaCheck(cudaDeviceSynchronize());
        }
#endif

        template <typename T, std::size_t N>
        std::array<T, N> operator+(const std::array<T, N> &a, const std::array<T, N> &b) {
            std::array<T, N> r;
            for (std::size_t i = 0; i < N; i++) r[i] = a[i] + b[i];
            return r;
        }

        template <typename T, std::size_t N>
        std::array<T, N> &operator+=(std::array<T, N> &a, const std::array<T, N> &b) {
            for (std::size_t i = 0; i < N; i++) a[i] += b[i];
            return a;
        }

        template <typename T, std::size_t N>
        std::array<T, N> operator*(T a, const std::array<T, N> &b) {
            std::array<T, N> r;
            for (std::size_t i = 0; i < N; i++) r[i] = a * b[i];
            return r;
        }

        namespace EWOp {
            /// Copy the values of the origin vector into the destination vector
            struct Copy {};

            /// Add the values from the origin vector to the destination vector
            struct Add {};
        }

        /// Copy n values, w[i] = v[i]

        template <typename IndexType, typename T, typename Q>
        void copy_n(typename elem<T>::type alpha, const T *v, Cpu, std::size_t n, Q *w, Cpu,
                    EWOp::Copy) {
            assert((n == 0 || (void *)v != (void *)w || std::is_same<T, Q>::value));
            if (alpha == typename elem<T>::type{1}) {
                if (std::is_same<T, Q>::value && (void *)v == (void *)w) return;
#ifdef _OPENMP
#    pragma omp for
#endif
                for (std::size_t i = 0; i < n; ++i) w[i] = v[i];
            } else {
                if (std::is_same<T, Q>::value && (void *)v == (void *)w) {
#ifdef _OPENMP
#    pragma omp for
#endif
                    for (std::size_t i = 0; i < n; ++i) w[i] *= alpha;
                } else {
#ifdef _OPENMP
#    pragma omp for
#endif
                    for (std::size_t i = 0; i < n; ++i) w[i] = alpha * v[i];
                }
            }
        }

        /// Copy n values, w[i] += v[i]

        template <typename IndexType, typename T, typename Q>
        void copy_n(typename elem<T>::type alpha, const T *v, Cpu, std::size_t n, Q *w, Cpu,
                    EWOp::Add) {
            assert((n == 0 || (void *)v != (void *)w || std::is_same<T, Q>::value));
            if (alpha == typename elem<T>::type{1}) {
#ifdef _OPENMP
#    pragma omp for
#endif
                for (std::size_t i = 0; i < n; ++i) w[i] += v[i];
            } else {
#ifdef _OPENMP
#    pragma omp for
#endif
                for (std::size_t i = 0; i < n; ++i) w[i] += alpha * v[i];
            }
        }

        /// Copy n values, w[i] = v[indices[i]]

        template <typename IndexType, typename T, typename Q>
        void copy_n(typename elem<T>::type alpha, const T *v, const IndexType *indices, Cpu,
                    std::size_t n, Q *w, Cpu, EWOp::Copy) {
            if (indices == nullptr) {
                copy_n<IndexType>(alpha, v, Cpu{}, n, w, Cpu{}, EWOp::Copy{});
            } else {
                assert(n == 0 || (void *)v != (void *)w);
                if (alpha == typename elem<T>::type{1}) {
#ifdef _OPENMP
#    pragma omp for
#endif
                    for (std::size_t i = 0; i < n; ++i) w[i] = v[indices[i]];
                } else {
#ifdef _OPENMP
#    pragma omp for
#endif
                    for (std::size_t i = 0; i < n; ++i) w[i] = alpha * v[indices[i]];
                }
            }
        }

        /// Copy n values, w[i] += v[indices[i]]

        template <typename IndexType, typename T, typename Q>
        void copy_n(typename elem<T>::type alpha, const T *v, const IndexType *indices, Cpu,
                    std::size_t n, Q *w, Cpu, EWOp::Add) {
            if (indices == nullptr) {
                copy_n<IndexType>(alpha, v, Cpu{}, n, w, Cpu{}, EWOp::Add{});
            } else {
                assert(n == 0 || (void *)v != (void *)w);
                if (alpha == typename elem<T>::type{1}) {
#ifdef _OPENMP
#    pragma omp for
#endif
                    for (std::size_t i = 0; i < n; ++i) w[i] += v[indices[i]];
                } else {
#ifdef _OPENMP
#    pragma omp for
#endif
                    for (std::size_t i = 0; i < n; ++i) w[i] += alpha * v[indices[i]];
                }
            }
        }

        /// Copy n values, w[indices[i]] = v[i]

        template <typename IndexType, typename T, typename Q>
        void copy_n(typename elem<T>::type alpha, const T *v, Cpu, std::size_t n, Q *w,
                    const IndexType *indices, Cpu, EWOp::Copy) {
            if (indices == nullptr) {
                copy_n<IndexType>(alpha, v, Cpu{}, n, w, Cpu{}, EWOp::Copy{});
            } else {
                assert(n == 0 || (void *)v != (void *)w);
                if (alpha == typename elem<T>::type{1}) {
#ifdef _OPENMP
#    pragma omp for
#endif
                    for (std::size_t i = 0; i < n; ++i) w[indices[i]] = v[i];
                } else {
#ifdef _OPENMP
#    pragma omp for
#endif
                    for (std::size_t i = 0; i < n; ++i) w[indices[i]] = alpha * v[i];
                }
            }
        }

        /// Copy n values, w[indices[i]] += v[i]

        template <typename IndexType, typename T, typename Q>
        void copy_n(typename elem<T>::type alpha, const T *v, Cpu, std::size_t n, Q *w,
                    const IndexType *indices, Cpu, EWOp::Add) {
            if (indices == nullptr) {
                copy_n<IndexType>(alpha, v, Cpu{}, n, w, Cpu{}, EWOp::Add{});
            } else {
                assert(n == 0 || (void *)v != (void *)w);
                if (alpha == typename elem<T>::type{1}) {
#ifdef _OPENMP
#    pragma omp for
#endif
                    for (std::size_t i = 0; i < n; ++i) w[indices[i]] += v[i];
                } else {
#ifdef _OPENMP
#    pragma omp for
#endif
                    for (std::size_t i = 0; i < n; ++i) w[indices[i]] += alpha * v[i];
                }
            }
        }

        /// Copy n values, w[indicesw[i]] = v[indicesv[i]]
        template <typename IndexType, typename T, typename Q>
        void copy_n(typename elem<T>::type alpha, const T *v, const IndexType *indicesv, Cpu,
                    std::size_t n, Q *w, const IndexType *indicesw, Cpu, EWOp::Copy) {
            if (indicesv == nullptr) {
                copy_n(alpha, v, Cpu{}, n, w, indicesw, Cpu{}, EWOp::Copy{});
            } else if (indicesw == nullptr) {
                copy_n(alpha, v, indicesv, Cpu{}, n, w, Cpu{}, EWOp::Copy{});
            } else {
                assert(n == 0 || (void *)v != (void *)w);
                if (alpha == typename elem<T>::type{1}) {
#ifdef _OPENMP
#    pragma omp for
#endif
                    for (std::size_t i = 0; i < n; ++i) w[indicesw[i]] = v[indicesv[i]];
                } else {
#ifdef _OPENMP
#    pragma omp for
#endif
                    for (std::size_t i = 0; i < n; ++i) w[indicesw[i]] = alpha * v[indicesv[i]];
                }
            }
        }

        /// Copy n values, w[indicesw[i]] += v[indicesv[i]]
        template <typename IndexType, typename T, typename Q>
        void copy_n(typename elem<T>::type alpha, const T *v, const IndexType *indicesv, Cpu,
                    std::size_t n, Q *w, const IndexType *indicesw, Cpu, EWOp::Add) {
            if (indicesv == nullptr) {
                copy_n(alpha, v, Cpu{}, n, w, indicesw, Cpu{}, EWOp::Add{});
            } else if (indicesw == nullptr) {
                copy_n(alpha, v, indicesv, Cpu{}, n, w, Cpu{}, EWOp::Add{});
            } else {
                assert(n == 0 || (void *)v != (void *)w);
                if (alpha == typename elem<T>::type{1}) {
#ifdef _OPENMP
#    pragma omp for
#endif
                    for (std::size_t i = 0; i < n; ++i) w[indicesw[i]] += v[indicesv[i]];
                } else {
#ifdef _OPENMP
#    pragma omp for
#endif
                    for (std::size_t i = 0; i < n; ++i) w[indicesw[i]] += alpha * v[indicesv[i]];
                }
            }
        }

        /// Copy and reduce n values, w[indicesw[i]] += sum(v[perm[perm_distinct[i]:perm_distinct[i+1]]])
        template <typename IndexType, typename T>
        void copy_reduce_n(typename elem<T>::type alpha, const T *v, Cpu, const IndexType *perm,
                           const IndexType *perm_distinct, std::size_t ndistinct, Cpu, T *w,
                           const IndexType *indicesw, Cpu) {
            assert(ndistinct == 0 || (void *)v != (void *)w);
            if (alpha == typename elem<T>::type{1}) {
                if (indicesw) {
#ifdef _OPENMP
#    pragma omp for
#endif
                    for (std::size_t i = 0; i < ndistinct - 1; ++i)
                        for (IndexType j = perm_distinct[i]; j < perm_distinct[i + 1]; ++j)
                            w[indicesw[i]] += v[perm[j]];
                } else {
#ifdef _OPENMP
#    pragma omp for
#endif
                    for (std::size_t i = 0; i < ndistinct - 1; ++i)
                        for (IndexType j = perm_distinct[i]; j < perm_distinct[i + 1]; ++j)
                            w[i] += v[perm[j]];
                }
            } else {
                if (indicesw) {
#ifdef _OPENMP
#    pragma omp for
#endif
                    for (std::size_t i = 0; i < ndistinct - 1; ++i)
                        for (IndexType j = perm_distinct[i]; j < perm_distinct[i + 1]; ++j)
                            w[indicesw[i]] += alpha * v[perm[j]];
                } else {
#ifdef _OPENMP
#    pragma omp for
#endif
                    for (std::size_t i = 0; i < ndistinct - 1; ++i)
                        for (IndexType j = perm_distinct[i]; j < perm_distinct[i + 1]; ++j)
                            w[i] += alpha * v[perm[j]];
                }
            }
        }

#ifdef SUPERBBLAS_USE_CUDA
#    ifdef SUPERBBLAS_USE_THRUST
        /// Addition of two values with different types
        template <typename T, typename Q> struct plus {
            typedef T first_argument_type;

            typedef Q second_argument_type;

            typedef Q result_type;

            __host__ __device__ result_type operator()(const T &lhs, const Q &rhs) const {
                return lhs + rhs;
            }
        };

        // Scala of a number
        template <typename T>
        struct scale : public thrust::unary_function<typename cuda_complex<T>::type,
                                                     typename cuda_complex<T>::type> {
            using cuda_T = typename cuda_complex<T>::type;
            using scalar_type = typename elem<cuda_T>::type;
            const scalar_type a;
            scale(scalar_type a) : a(a) {}
            __host__ __device__ cuda_T operator()(const cuda_T &i) const { return a * i; }
        };

        template <typename T, typename Q, typename IteratorV, typename IteratorW>
        void copy_n_same_dev_thrust(const IteratorV &itv, std::size_t n, const IteratorW &itw,
                                    EWOp::Copy) {
            thrust::copy_n(itv, n, itw);
        }

        template <typename T, typename Q, typename IteratorV, typename IteratorW>
        void copy_n_same_dev_thrust(const IteratorV &itv, std::size_t n, const IteratorW &itw,
                                    EWOp::Add) {
            thrust::transform(
                itv, itv + n, itw, itw,
                plus<typename cuda_complex<T>::type, typename cuda_complex<Q>::type>());
        }

        template <typename IndexType, typename T, typename Q, typename IteratorV, typename EWOP>
        void copy_n_same_dev_thrust(const IteratorV &itv, std::size_t n, Q *w,
                                    const IndexType *indicesw, EWOP) {
            if (indicesw == nullptr) {
                copy_n_same_dev_thrust<T, Q>(itv, n, encapsulate_pointer(w), EWOP{});
            } else {
                auto itw = thrust::make_permutation_iterator(encapsulate_pointer(w),
                                                             encapsulate_pointer(indicesw));
                copy_n_same_dev_thrust<T, Q>(itv, n, itw, EWOP{});
            }
        }

        template <typename IndexType, typename T, typename Q, typename EWOP>
        void copy_n_same_dev_thrust(typename elem<T>::type alpha, const T *v,
                                    const IndexType *indicesv, std::size_t n, Q *w,
                                    const IndexType *indicesw, Cuda cuda, EWOP) {
            setDevice(cuda);
            if (indicesv == nullptr) {
                auto itv = encapsulate_pointer(v);
                if (alpha == typename elem<T>::type{1}) {
                    copy_n_same_dev_thrust<IndexType, T, Q>(itv, n, w, indicesw, EWOP{});
                } else {
                    copy_n_same_dev_thrust<IndexType, T, Q>(
                        thrust::make_transform_iterator(itv, scale<T>(alpha)), n, w, indicesw,
                        EWOP{});
                }
            } else {
                auto itv = thrust::make_permutation_iterator(encapsulate_pointer(v),
                                                             encapsulate_pointer(indicesv));
                if (alpha == typename elem<T>::type{1}) {
                    copy_n_same_dev_thrust<IndexType, T, Q>(itv, n, w, indicesw, EWOP{});
                } else {
                    copy_n_same_dev_thrust<IndexType, T, Q>(
                        thrust::make_transform_iterator(itv, scale<T>(alpha)), n, w, indicesw,
                        EWOP{});
                }
            }
        }

#    endif // SUPERBBLAS_USE_THRUST

<<<<<<< HEAD
        /// Copy n values, w[indicesw[i]] (+)= v[indicesv[i]] when v and w are on device
=======
        /// Copy n values, w[indices[i]] += v[i]

        template <typename IndexType, typename T, typename Q>
        DECL_COPY_T_Q(void copy_n(typename elem<T>::type alpha, const T *v, Cpu, std::size_t n,
                                  Q *w, const IndexType *indices, Cuda cudaw, EWOp::Add))
        IMPL({
            vector<T, Cuda> v_dev(n, cudaw);
            copy_n<IndexType, T>(v, Cpu{}, n, v_dev.data(), cudaw, EWOp::Copy{});
            copy_n<IndexType, T, Q>(alpha, v_dev.data(), cudaw, n, w, indices, EWOp::Add{});
        })

        /// Copy n values, w[indices[i]] = v[i]
>>>>>>> 3a8a51a1

        template <typename IndexType, typename T, typename Q, typename EWOP>
        DECL_COPY_T_Q_EWOP(void copy_n(typename elem<T>::type alpha, const T *v,
                                       const IndexType *indicesv, Cuda cudav, std::size_t n, Q *w,
                                       const IndexType *indicesw, Cuda cudaw, EWOP))
        IMPL({
            assert((n == 0 || (void *)v != (void *)w || std::is_same<T, Q>::value));
            if (n == 0) return;

            // Actions when the v and w are on the same device
            if (deviceId(cudav) == deviceId(cudaw)) {
                if (alpha == typename elem<T>::type{1} && std::is_same<T, Q>::value &&
                    std::is_same<EWOP, EWOp::Copy>::value) {
                    setDevice(cudaw);
                    cudaCheck(cudaMemcpy(w, v, sizeof(T) * n, cudaMemcpyDeviceToDevice));
                } else {
                    copy_n_same_dev_thrust(alpha, v, indicesv, n, w, indicesw, cudaw, EWOP{});
                }
            }

            // Simple case when the v and w are NOT on the same device and no permutation is involved
            else if (indicesv == nullptr && indicesw == nullptr &&
                     alpha == typename elem<T>::type{1} && std::is_same<T, Q>::value &&
                     std::is_same<EWOP, EWOp::Copy>::value && deviceId(cudav) != deviceId(cudaw)) {
                setDevice(cudaw);
                cudaCheck(cudaMemcpyPeer(w, deviceId(cudaw), v, deviceId(cudav), sizeof(T) * n));
            }

            // If v is permuted, copy v[indices[i]] in a contiguous chunk, and then copy
            else if (indicesv != nullptr) {
                vector<Q, Cuda> v0(n, cudav);
                copy_n<IndexType>(alpha, v, indicesv, cudav, n, v0.data(), nullptr, cudav,
                                  EWOp::Copy{});
                copy_n<IndexType>(Q{1}, v0.data(), nullptr, cudav, n, w, indicesw, cudaw, EWOP{});
            }

            // Otherwise copy v to cudaw, and then copy it to the w[indices[i]]
            else {
                vector<T, Cuda> v1(n, cudaw);
                copy_n<IndexType>(T{1}, v, indicesv, cudav, n, v1.data(), nullptr, cudaw,
                                  EWOp::Copy{});
                copy_n<IndexType>(T{alpha}, v1.data(), nullptr, cudaw, n, w, indicesw, cudaw,
                                  EWOP{});
            }
        })

        /// Copy n values, w[indicesw[i]] (+)= v[indicesv[i]] from device to host and vice versa

        template <typename IndexType, typename T, typename Q, typename XPU0, typename XPU1,
                  typename EWOP,
                  typename std::enable_if<!std::is_same<XPU0, XPU1>::value, bool>::type = true>
        void copy_n(typename elem<T>::type alpha, const T *v, const IndexType *indicesv, XPU0 xpu0,
                    std::size_t n, Q *w, const IndexType *indicesw, XPU1 xpu1, EWOP) {
            if (n == 0) return;

            // Base case
            if (std::is_same<T, Q>::value && std::is_same<EWOP, EWOp::Copy>::value &&
                indicesv == nullptr && indicesw == nullptr) {
                setDevice(xpu0);
                setDevice(xpu1);
                cudaCheck(cudaMemcpy(w, v, sizeof(T) * n,
                                     std::is_same<XPU0, Cuda>::value ? cudaMemcpyDeviceToHost
                                                                     : cudaMemcpyHostToDevice));
                // Scale by alpha
                copy_n<IndexType>(alpha, w, nullptr, xpu1, n, w, nullptr, xpu1, EWOp::Copy{});
            }

            // If v is permuted, copy v[indices[i]] in a contiguous chunk, and then copy
            else if (indicesv != nullptr) {
                vector<Q, XPU0> v0(n, xpu0);
                copy_n<IndexType>(alpha, v, indicesv, xpu0, n, v0.data(), nullptr, xpu0,
                                  EWOp::Copy{});
                copy_n<IndexType>(Q{1}, v0.data(), nullptr, xpu0, n, w, indicesw, xpu1, EWOP{});
            }

            // Otherwise copy v to xpu1, and then copy it to the w[indices[i]]
            else {
                vector<T, XPU1> v1(n, xpu1);
                copy_n<IndexType>(T{1}, v, indicesv, xpu0, n, v1.data(), nullptr, xpu1,
                                  EWOp::Copy{});
                copy_n<IndexType>(T{alpha}, v1.data(), nullptr, xpu1, n, w, indicesw, xpu1, EWOP{});
            }
        }

        /// Copy n values, w[i] (+)= v[i] when v or w is on device

        template <typename IndexType, typename T, typename Q, typename XPU0, typename XPU1,
                  typename EWOP,
                  typename std::enable_if<std::is_same<XPU0, Cuda>::value |
                                              std::is_same<XPU1, Cuda>::value,
                                          bool>::type = true>
        void copy_n(typename elem<T>::type alpha, const T *v, XPU0 xpu0, std::size_t n, Q *w,
                    XPU1 xpu1, EWOP) {
            copy_n<IndexType>(alpha, v, nullptr, xpu0, n, w, nullptr, xpu1, EWOP{});
        }

        /// Copy n values, w[i] (+)= v[indices[i]] when v or w is on device

        template <typename IndexType, typename T, typename Q, typename XPU0, typename XPU1,
                  typename EWOP,
                  typename std::enable_if<std::is_same<XPU0, Cuda>::value |
                                              std::is_same<XPU1, Cuda>::value,
                                          bool>::type = true>
        void copy_n(typename elem<T>::type alpha, const T *v, const IndexType *indices, XPU0 xpu0,
                    std::size_t n, Q *w, XPU1 xpu1, EWOP) {
            copy_n<IndexType>(alpha, v, indices, xpu0, n, w, nullptr, xpu1, EWOP{});
        }

        /// Copy n values, w[indices[i]] (+)= v[i] when v or w is on device

        template <typename IndexType, typename T, typename Q, typename XPU0, typename XPU1,
                  typename EWOP,
                  typename std::enable_if<std::is_same<XPU0, Cuda>::value |
                                              std::is_same<XPU1, Cuda>::value,
                                          bool>::type = true>
        void copy_n(typename elem<T>::type alpha, const T *v, XPU0 xpu0, std::size_t n, Q *w,
                    const IndexType *indices, XPU1 xpu1, EWOP) {
            copy_n<IndexType>(alpha, v, nullptr, xpu0, n, w, indices, xpu1, EWOP{});
        }

        /// Copy and reduce n values, w[indicesw[i]] += sum(v[perm[perm_distinct[i]:perm_distinct[i+1]]])
        template <typename IndexType, typename T>
        DECL_COPY_REDUCE(void copy_reduce_n(typename elem<T>::type alpha, const T *v, Cpu,
                                            const IndexType *perm, const IndexType *perm_distinct,
                                            std::size_t ndistinct, Cpu cpuv, T *w,
                                            const IndexType *indicesw, Cuda cudaw))
        IMPL({
            std::vector<T> w_host(ndistinct - 1);
            copy_reduce_n<IndexType, T>(1, v, Cpu{}, perm, perm_distinct, ndistinct, cpuv,
                                        w_host.data(), nullptr, Cpu{});
            vector<T, Cuda> w_device(ndistinct - 1, cudaw);
            copy_n<IndexType, T>(T{1}, w_host.data(), cpuv, ndistinct - 1, w_device.data(), cudaw,
                                 EWOp::Copy{});
            auto itw_dev = encapsulate_pointer(w_device.begin());
            auto itw = thrust::make_permutation_iterator(encapsulate_pointer(w),
                                                         encapsulate_pointer(indicesw));
            if (alpha == typename elem<T>::type{1}) {
                thrust::transform(itw_dev, itw_dev + ndistinct - 1, itw, itw,
                                  thrust::plus<typename cuda_complex<T>::type>());
            } else {
                auto itw_dev_scale = thrust::make_transform_iterator(itw_dev, scale<T>(alpha));
                thrust::transform(itw_dev_scale, itw_dev_scale + ndistinct - 1, itw, itw,
                                  thrust::plus<typename cuda_complex<T>::type>());
            }
        })

#endif // SUPERBBLAS_USE_CUDA

        /// Set the first `n` elements with a value
        /// \param it: first element to set
        /// \param n: number of elements to set
        /// \param v: value to set
        /// \param cpu: device context

        template <typename T> void zero_n(T *v, std::size_t n, Cpu) {
#ifdef _OPENMP
#    pragma omp for
#endif
            for (std::size_t i = 0; i < n; ++i) v[i] = T{0};
        }

#ifdef SUPERBBLAS_USE_CUDA
        /// Set the first `n` elements with a zero value
        /// \param it: first element to set
        /// \param n: number of elements to set
        /// \param v: value to set
        /// \param cuda: device context

        template <typename T> void zero_n(T *v, std::size_t n, Cuda cuda) {
            if (n == 0) return;
            setDevice(cuda);
            cudaCheck(cudaMemset(v, 0, sizeof(T) * n));
        }

        template <typename T> inline cudaDataType_t toCudaDataType(void);

        template <> inline cudaDataType_t toCudaDataType<float>(void) { return CUDA_R_32F; }
        template <> inline cudaDataType_t toCudaDataType<std::complex<float>>(void) {
            return CUDA_C_32F;
        }
        template <> inline cudaDataType_t toCudaDataType<double>(void) { return CUDA_R_64F; }
        template <> inline cudaDataType_t toCudaDataType<std::complex<double>>(void) {
            return CUDA_C_64F;
        }

        /// Template scal for GPUs

        template <typename T,
                  typename std::enable_if<!std::is_same<int, T>::value, bool>::type = true>
        inline void xscal(int n, T alpha, T *x, int incx, Cuda cuda) {
            if (std::fabs(alpha) == 0.0) {
                setDevice(cuda);
                cudaMemset2D(x, sizeof(T) * incx, 0, sizeof(T), n);
                return;
            }
            if (alpha == typename elem<T>::type{1}) return;
            cudaDataType_t cT = toCudaDataType<T>();
            cublasCheck(cublasScalEx(cuda.cublasHandle, n, &alpha, cT, x, cT, incx, cT));
        }
#endif

        /// Template scal for integers
        template <typename XPU> inline void xscal(int n, int alpha, int *x, int incx, XPU xpu) {
            if (alpha == 1) return;
            if (incx != 1) throw std::runtime_error("Unsupported xscal variant");
            if (std::abs(alpha) == 0) {
                zero_n(x, n, xpu);
            } else {
                copy_n<int>(alpha, x, xpu, n, x, xpu, EWOp::Copy{});
            }
        }

        /// Template multiple GEMM

        template <typename T>
        void xgemm_batch_strided(char transa, char transb, int m, int n, int k, T alpha, const T *a,
                                 int lda, int stridea, const T *b, int ldb, int strideb, T beta,
                                 T *c, int ldc, int stridec, int batch_size, Cpu cpu);

#ifdef SUPERBBLAS_USE_MKL
        template <>
        void xgemm_batch_strided<float>(char transa, char transb, int m, int n, int k, float alpha,
                                        const float *a, int lda, int stridea, const float *b,
                                        int ldb, int strideb, float beta, float *c, int ldc,
                                        int stridec, int batch_size, Cpu cpu) {

            (void)cpu;
            cblas_sgemm_batch_strided(CblasColMajor, toCblasTrans(transa), toCblasTrans(transb), m,
                                      n, k, alpha, a, lda, stridea, b, ldb, strideb, beta, c, ldc,
                                      stridec, batch_size);
        }

        template <>
        void xgemm_batch_strided<std::complex<float>>(
            char transa, char transb, int m, int n, int k, std::complex<float> alpha,
            const std::complex<float> *a, int lda, int stridea, const std::complex<float> *b,
            int ldb, int strideb, std::complex<float> beta, std::complex<float> *c, int ldc,
            int stridec, int batch_size, Cpu cpu) {

            (void)cpu;
            cblas_cgemm_batch_strided(CblasColMajor, toCblasTrans(transa), toCblasTrans(transb), m,
                                      n, k, &alpha, a, lda, stridea, b, ldb, strideb, &beta, c, ldc,
                                      stridec, batch_size);
        }

        template <>
        void xgemm_batch_strided<double>(char transa, char transb, int m, int n, int k,
                                         double alpha, const double *a, int lda, int stridea,
                                         const double *b, int ldb, int strideb, double beta,
                                         double *c, int ldc, int stridec, int batch_size, Cpu cpu) {

            (void)cpu;
            cblas_dgemm_batch_strided(CblasColMajor, toCblasTrans(transa), toCblasTrans(transb), m,
                                      n, k, alpha, a, lda, stridea, b, ldb, strideb, beta, c, ldc,
                                      stridec, batch_size);
        }

        template <>
        void xgemm_batch_strided<std::complex<double>>(
            char transa, char transb, int m, int n, int k, std::complex<double> alpha,
            const std::complex<double> *a, int lda, int stridea, const std::complex<double> *b,
            int ldb, int strideb, std::complex<double> beta, std::complex<double> *c, int ldc,
            int stridec, int batch_size, Cpu cpu) {

            (void)cpu;
            cblas_zgemm_batch_strided(CblasColMajor, toCblasTrans(transa), toCblasTrans(transb), m,
                                      n, k, &alpha, a, lda, stridea, b, ldb, strideb, &beta, c, ldc,
                                      stridec, batch_size);
        }

#else // SUPERBBLAS_USE_MKL

        template <typename T>
        void xgemm_batch_strided(char transa, char transb, int m, int n, int k, T alpha, const T *a,
                                 int lda, int stridea, const T *b, int ldb, int strideb, T beta,
                                 T *c, int ldc, int stridec, int batch_size, Cpu cpu) {

#    ifdef _OPENMP
#        pragma omp for
#    endif
            for (int i = 0; i < batch_size; ++i) {
                xgemm(transa, transb, m, n, k, alpha, a + stridea * i, lda, b + strideb * i, ldb,
                      beta, c + stridec * i, ldc, cpu);
            }
        }

#endif // SUPERBBLAS_USE_MKL

#ifdef SUPERBBLAS_USE_CUDA

#    if CUDART_VERSION >= 11000
        template <typename T> inline cublasComputeType_t toCudaComputeType(void);

        template <> inline cublasComputeType_t toCudaComputeType<float>(void) {
            return CUBLAS_COMPUTE_32F;
        }
        template <> inline cublasComputeType_t toCudaComputeType<std::complex<float>>(void) {
            return CUBLAS_COMPUTE_32F;
        }
        template <> inline cublasComputeType_t toCudaComputeType<double>(void) {
            return CUBLAS_COMPUTE_64F;
        }
        template <> inline cublasComputeType_t toCudaComputeType<std::complex<double>>(void) {
            return CUBLAS_COMPUTE_64F;
        }
#    else
        template <typename T> inline cudaDataType_t toCudaComputeType(void) {
            return toCudaDataType<T>();
        }
#    endif

        inline cublasOperation_t toCublasTrans(char trans) {
            switch (trans) {
            case 'n':
            case 'N': return CUBLAS_OP_N;
            case 't':
            case 'T': return CUBLAS_OP_T;
            case 'c':
            case 'C': return CUBLAS_OP_C;
            default: throw std::runtime_error("Not valid value of trans");
            }
        }

        template <typename T>
        void xgemm_batch_strided(char transa, char transb, int m, int n, int k, T alpha, const T *a,
                                 int lda, int stridea, const T *b, int ldb, int strideb, T beta,
                                 T *c, int ldc, int stridec, int batch_size, Cuda cuda) {
            // Quick exits
            if (m == 0 || n == 0) return;

            // Replace some invalid arguments when k is zero
            if (k == 0) {
                a = b = c;
                lda = ldb = 1;
            }

            cudaDataType_t cT = toCudaDataType<T>();
            cublasCheck(cublasGemmStridedBatchedEx(
                cuda.cublasHandle, toCublasTrans(transa), toCublasTrans(transb), m, n, k, &alpha, a,
                cT, lda, stridea, b, cT, ldb, strideb, &beta, c, cT, ldc, stridec, batch_size,
                toCudaComputeType<T>(), CUBLAS_GEMM_DEFAULT));
        }
#endif // SUPERBBLAS_USE_CUDA

        template <typename IndexType, typename T> vector<T, Cpu> toCpu(const vector<T, Cpu> &v) {
            return v;
        }

        template <typename IndexType, typename T, typename XPU,
                  typename std::enable_if<!std::is_same<Cpu, XPU>::value, bool>::type = true>
        vector<T, Cpu> toCpu(const vector<T, XPU> &v) {
            vector<T, Cpu> r(v.size());
            copy_n<IndexType, T>(T{1}, v.data(), v.ctx(), v.size(), r.data(), r.ctx(),
                                 EWOp::Copy{});
            return r;
        }
    }

    /// Allocate memory on a device
    /// \param n: number of element of type `T` to allocate
    /// \param ctx: context

    template <typename T> T *allocate(std::size_t n, Context ctx) {
        switch (ctx.plat) {
        case CPU: return detail::allocate<T>(n, ctx.toCpu());
#ifdef SUPERBBLAS_USE_CUDA
        case CUDA: return detail::allocate<T>(n, ctx.toCuda());
#endif
        default: throw std::runtime_error("Unsupported platform");
        }
    }

    /// Deallocate memory on a device
    /// \param ptr: pointer to the memory to deallocate
    /// \param ctx: context

    template <typename T> void deallocate(T *ptr, Context ctx) {
        switch (ctx.plat) {
        case CPU: detail::deallocate(ptr, ctx.toCpu()); break;
#ifdef SUPERBBLAS_USE_CUDA
        case CUDA: detail::deallocate(ptr, ctx.toCuda()); break;
#endif
        default: throw std::runtime_error("Unsupported platform");
        }
    }
}

#endif // __SUPERBBLAS_BLAS__<|MERGE_RESOLUTION|>--- conflicted
+++ resolved
@@ -719,22 +719,7 @@
 
 #    endif // SUPERBBLAS_USE_THRUST
 
-<<<<<<< HEAD
         /// Copy n values, w[indicesw[i]] (+)= v[indicesv[i]] when v and w are on device
-=======
-        /// Copy n values, w[indices[i]] += v[i]
-
-        template <typename IndexType, typename T, typename Q>
-        DECL_COPY_T_Q(void copy_n(typename elem<T>::type alpha, const T *v, Cpu, std::size_t n,
-                                  Q *w, const IndexType *indices, Cuda cudaw, EWOp::Add))
-        IMPL({
-            vector<T, Cuda> v_dev(n, cudaw);
-            copy_n<IndexType, T>(v, Cpu{}, n, v_dev.data(), cudaw, EWOp::Copy{});
-            copy_n<IndexType, T, Q>(alpha, v_dev.data(), cudaw, n, w, indices, EWOp::Add{});
-        })
-
-        /// Copy n values, w[indices[i]] = v[i]
->>>>>>> 3a8a51a1
 
         template <typename IndexType, typename T, typename Q, typename EWOP>
         DECL_COPY_T_Q_EWOP(void copy_n(typename elem<T>::type alpha, const T *v,

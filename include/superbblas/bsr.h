#ifndef __SUPERBBLAS_BSR__
#define __SUPERBBLAS_BSR__

#include "dist.h"
#include "tenfucks_cpu.h"
#include "tenfucks_gpu.h"
#include <numeric>
#include <stdexcept>

namespace superbblas {

    namespace detail {
        enum num_type { half_t, chalf_t, float_t, cfloat_t, double_t, cdouble_t };
        template <typename T> struct num_type_v;
#ifdef SUPERBBLAS_USE_FLOAT16
        template <> struct num_type_v<_Float16> {
            static constexpr num_type value = half_t;
        };
#endif
        template <> struct num_type_v<float> {
            static constexpr num_type value = float_t;
        };
        template <> struct num_type_v<double> {
            static constexpr num_type value = double_t;
        };
#ifdef SUPERBBLAS_USE_FLOAT16
        template <> struct num_type_v<std::complex<_Float16>> {
            static constexpr num_type value = chalf_t;
        };
#endif
        template <> struct num_type_v<std::complex<float>> {
            static constexpr num_type value = cfloat_t;
        };
        template <> struct num_type_v<std::complex<double>> {
            static constexpr num_type value = cdouble_t;
        };
    }

    /// Matrix layout
    enum MatrixLayout {
        RowMajor, // the Kronecker labels and the column index are the fastest indices
        AltKronRowMajor, // the blocking labels, then the Kronecker labels and then the column index are the fastest indices
        ColumnMajor // the column index and Kronecker labels are the slowest indices
    };

    // /// Handle for a BSR operator
    struct BSR_handle {
        /// Return number of dimensions of the image space
        /// \param Nd: number of dimensions of the domain (columns) operator
        /// \param Ni: number of dimensions of the image (rows) operator
        /// \param type: nonzero values type
        /// \param ctx: contexts
        /// \param ncomponents: number of consecutive components in each MPI rank
        /// \param nprocs: number of processes supporting the matrix
        /// \param rank: current MPI rank
        /// \param co: coordinate linearization order

        virtual bool check(std::size_t, std::size_t, detail::num_type, const Context *,
                           unsigned int, unsigned int, unsigned int, CoorOrder) {
            return false;
        }

        BSR_handle() {}
        virtual ~BSR_handle() {}
    };

    namespace detail {

        template <typename XPU> struct CsrIndices {
            Indices<XPU> i;              ///< Where the columns indices (j) for the ith row start
            Indices<XPU> j;              ///< Column indices
            bool j_has_negative_indices; ///< whether j has -1 to skip these nonzeros
            int num_nnz_per_row;         ///< either the number of block nnz per row or
                                         ///< -1 if not all rows has the same number of nonzeros
            IndexType nnz;               ///< total number of nonzero blocks
        };

        /// Component of a BSR tensor
        template <std::size_t Nd, std::size_t Ni, typename T, typename XPU> struct BSRComponent {
            Indices<XPU> i;                        ///< number of nonzero blocks on each block image
            vector<Coor<Nd>, XPU> j;               ///< domain coordinates of the nonzero blocks
            vector<T, XPU> it;                     ///< nonzero values
            Coor<Nd> dimd;                         ///< dimensions of the domain space
            From_size<Nd> fragmentsd;              ///< fragments of the domain space
            unsigned int first_domain_componentId; ///< first component Id for the domain
            Coor<Ni> dimi;                         ///< dimensions of the image space
            Coor<Nd> blockd;                       ///< dimensions of a block in the domain space
            Coor<Ni> blocki;                       ///< dimensions of a block in the image space
            Coor<Nd> krond;                        ///< dimensions of Kronecker in the domain space
            Coor<Ni> kroni;                        ///< dimensions of Kronecker in the image space
            vector<T, XPU> kron_it;                ///< nonzero values
            bool blockImFast; ///< whether the image indices are the fastest on the dense blocks
            CoorOrder co;     ///< Coordinate order of ii and jj
            unsigned int componentId; ///< Component Id for the image

            template <typename Q = T, typename = typename std::enable_if<std::is_same<
                                          Q, typename std::remove_const<Q>::type>::value>::type>
            operator BSRComponent<Nd, Ni, const Q, XPU>() const {
                return {
                    i,           j,      it,         dimd,  fragmentsd, first_domain_componentId,
                    dimi,        blockd, blocki,     krond, kroni,      kron_it,
                    blockImFast, co,     componentId};
            }
        };

        /// Return the fraction of nonzero values in the given vector
        /// \param v: input vector

        template <typename T> double nnz_density(const vector<T, Cpu> &v) {
            if (v.size() == 0) return 0;
            std::size_t nnz = 0;
            for (std::size_t i = 0; i < v.size(); ++i)
                if (std::norm(v[i]) > 0) nnz++;
            return (double)nnz / v.size();
        }

        ///
        /// Little sparse matrices on CPU
        ///

        /// Compress Sparse Row

        template <typename IndexType, typename T> struct CSRs {
            Indices<Cpu> ii, jj;
            vector<T, Cpu> vals;
            IndexType nrows, ncols, nmats;
            enum Type { Dense, Identity, Permutation, SparseAllOnes, Sparse };
            std::vector<Type> type;
            std::vector<T> scalar;                    ///< used by Identity, SparseAllOnes
            std::vector<std::vector<IndexType>> perm; ///< permutation
            std::vector<std::vector<T>> scalars;      ///< permutation
            MatrixLayout layout;                      ///< matrix layout for a dense type

            /// Empty constructor

            CSRs() : nrows(0), ncols(0), nmats(0), layout(ColumnMajor) {}

            /// Construct the object from a batch of dense matrices
            /// \param m: matrices storage, one after another
            /// \param nrows: number of rows for each matrix
            /// \param ncols: number of columns for each matrix
            /// \param nmats: number of matrices
            /// \param layout: column/row major

            CSRs(const vector<T, Cpu> &m, IndexType nrows, IndexType ncols, IndexType nmats,
                 MatrixLayout layout)
                : nrows(nrows), ncols(ncols), nmats(nmats), layout(layout) {

                assert(nrows * ncols * nmats == (IndexType)m.size());

                // Check the density of nonzeros
                double density = nnz_density(m);

                // If the density is larger than 0.3, treat it as dense
                if (nrows == 0 || ncols == 0 || nmats == 0 || density >= 0.3) {
                    vals = m;
                    return;
                }

                // Otherwise extract the nonzero and detect shortcuts
                ii = Indices<Cpu>(nrows * nmats + 1, Cpu{});
                ii[0] = 0;
                jj = Indices<Cpu>(std::ceil(m.size() * 0.4), Cpu{});
                vals = vector<T, Cpu>(jj.size(), Cpu{});
                type = std::vector<Type>(nmats, Dense);
                scalar = std::vector<T>(nmats, T{1});
                perm = std::vector<std::vector<IndexType>>(nmats, std::vector<IndexType>(nrows));
                scalars = std::vector<std::vector<T>>(nmats, std::vector<T>(nrows));
                for (IndexType imat = 0; imat < nmats; ++imat) {
                    T s{0};
                    for (IndexType ij = 0; ij < nrows * ncols; ++ij)
                        if (std::norm(m[ncols * nrows * imat + ij]) > std::norm(s))
                            s = m[ncols * nrows * imat + ij];
                    scalar[imat] = s;
                }
                for (IndexType imat = 0; imat < nmats; ++imat) {
                    bool is_identity = (nrows == ncols);
                    bool is_all_ones = true;
                    bool is_perm = true;
                    for (IndexType i = 0; i < nrows; ++i) {
                        IndexType idx = ii[imat * nrows + i], idx0 = idx;
                        for (IndexType j = 0; j < ncols; ++j) {
                            T mij = m[ncols * nrows * imat +
                                      (layout == ColumnMajor ? i + j * nrows : i * ncols + j)];
                            if (mij == T{0} || mij == -T{0}) continue;
                            if (mij != scalar[imat])
                                is_all_ones = is_identity = false;
                            else if (i != j)
                                is_identity = false;
                            else if (idx != idx0)
                                is_perm = false;
                            jj[idx] = j;
                            scalars[imat][i] = vals[idx] = mij;
                            perm[imat][i] = j;
                            ++idx;
                        }
                        if (idx == idx0) is_identity = is_perm = false;
                        ii[imat * nrows + i + 1] = idx;
                    }
                    if (is_identity) {
                        if (nrows != ncols) is_identity = false;
                        for (IndexType i = 0; i < nrows; ++i) {
                            T mij = m[ncols * nrows * imat +
                                      (layout == ColumnMajor ? i + i * nrows : i * ncols + i)];
                            if (mij != T{1}) is_identity = false;
                        }
                    }
                    type[imat] = (is_identity ? Identity
                                              : (is_perm ? Permutation
                                                         : (is_all_ones ? SparseAllOnes : Sparse)));
                }
            }

            /// Return whether the matrices are treat as sparse matrices

            bool is_sparse() const { return type.size() > 0; }

            /// Return whether the imat-th matrices is treated as an identity matrix
            /// \param imat: matrix index to inspect

            bool is_identity(IndexType imat) const {
                return is_sparse() ? type[imat] == Identity : false;
            }

            /// Return whether the imat-th matrices is treated as a permutation matrix
            /// \param imat: matrix index to inspect

            bool is_permutation(IndexType imat) const {
                return is_sparse() ? type[imat] == Permutation : false;
            }

            /// Return whether the imat-th matrices is treated as as sparse matrix with all nonzero elements being ones
            /// \param imat: matrix index to inspect

            bool is_all_ones(IndexType imat) const {
                return is_sparse() ? type[imat] == Identity || type[imat] == SparseAllOnes : false;
            }

            /// Return the average number of nonzeros for each matrix

            double avg_nnz_per_mat() const {
                return is_sparse() ? (double)ii[nrows * nmats] / nmats : nrows * ncols;
            }
        };

        /// CSR-dense matrix multiplication

        template <typename IndexType, typename T>
        inline void xgemm_csr_mat(T alpha, const CSRs<IndexType, T> &a, int ai,
                                  const T *SB_RESTRICT b, IndexType bm, IndexType bn,
                                  MatrixLayout blayout, IndexType ldb, T beta, T *SB_RESTRICT c,
                                  IndexType ldc) {
            assert(a.ncols == bm);
            assert(ai < a.nmats);
            if (a.nrows == 0 || bn == 0) return;

            if (!a.is_sparse()) {
                xgemm(a.layout == ColumnMajor ? 'N' : 'T', blayout == ColumnMajor ? 'N' : 'T',
                      a.nrows, bn, bm, alpha, &a.vals[a.nrows * a.ncols * ai],
                      a.layout == ColumnMajor ? a.nrows : a.ncols, b, ldb, beta, c, ldc, Cpu{});
                return;
            }

            if (beta != T{0} || blayout != ColumnMajor || alpha != T{1})
                throw std::runtime_error("wtf");

            using Tc = typename ccomplex<T>::type;
            const Tc *SB_RESTRICT bc = (const Tc *)b;
            Tc *SB_RESTRICT cc = (Tc *)c;
            const Tc alphac = *(const Tc *)&alpha;
            bool a_is_all_ones = a.is_all_ones(ai);

            if (a.is_identity(ai)) {
                for (IndexType j = 0; j < bn; ++j)
                    for (IndexType i = 0; i < bm; ++i) c[i + ldc * j] = b[i + ldb * j];
            } else if (a.is_permutation(ai)) {
                const Tc *SB_RESTRICT scalars = (const Tc *)a.scalars[ai].data();
                for (IndexType i = 0, m = a.nrows; i < m; ++i) {
                    IndexType s = a.perm[ai][i];
                    Tc a_is = (a_is_all_ones ? alphac : alphac * scalars[i]);
                    for (IndexType j = 0; j < bn; ++j) cc[i + ldc * j] = a_is * bc[s + ldb * j];
                }
            } else {
                const Tc *SB_RESTRICT valsc = (const Tc *)a.vals.data();
                for (IndexType i = 0, m = a.nrows; i < m; ++i) {
                    bool first = true;
                    for (IndexType jidx = a.ii[m * ai + i], jidx1 = a.ii[m * ai + i + 1];
                         jidx < jidx1; ++jidx) {
                        IndexType s = a.jj[jidx];
                        Tc a_is = (a_is_all_ones ? alphac : alphac * valsc[jidx]);
                        if (first) {
                            for (IndexType j = 0; j < bn; ++j)
                                cc[i + ldc * j] = a_is * bc[s + ldb * j];
                            first = false;
                        } else {
                            for (IndexType j = 0; j < bn; ++j)
                                cc[i + ldc * j] += a_is * bc[s + ldb * j];
                        }
                    }
                    if (first)
                        for (IndexType j = 0; j < bn; ++j) cc[i + ldc * j] = 0;
                }
            }
        }

        /// Return at most two pointers containing the space of a list of fragments and
        /// the first value belonging to the second pointer
        /// \param v: list of allocated fragments
        /// \param fragments: list of fragments
        /// \param ncols: number of fields in `v`
        ///
        /// NOTE: the maximum number of non-consecutive fragments should be two if `like_this_components`
        /// works correctly: it will make at most one allocation no matter what. The routine will use
        /// a given tensor if its ordering coincide with one of the fragments, and make a single allocation
        /// to contain the remaining fragments

        template <typename T, std::size_t N>
        std::tuple<std::size_t, std::array<T *, 2>>
        get_discriminator_and_pointers(const std::vector<vector<T, Cpu>> &v,
                                       const From_size<N> &fragments, IndexType ncols) {
            std::array<T *, 2> r{nullptr, nullptr};
            if (v.size() != fragments.size()) throw std::runtime_error("wtf");
            std::size_t s = 0;
            std::size_t ri = 0;
            std::size_t discriminator = 0;
            for (std::size_t i = 0; i < v.size(); ++i) {
                std::size_t vol = volume(fragments[i][1]) * ncols;
                if (vol != v[i].size()) throw std::runtime_error("wtf");
                if (vol == 0) continue;
                if (ri == 0 || v[i].data() != r[ri - 1] + s) {
                    if (ri < 2) {
                        r[ri++] = v[i].data();
                        discriminator = s;
                        s = 0;
                    } else
                        throw std::runtime_error("wtf");
                }
                s += vol;
            }
            if (ri == 1) discriminator = s;

            return {discriminator, r};
        }

        ///
        /// Implementation of operations for each platform
        ///

        /// Constrains on layout of the input and output dense tensors for a
        /// sparse-dense tensor contraction

        enum SpMMAllowedLayout {
            SameLayoutForXAndY, ///< X and Y should have the same layout, either row-major or column-major
            ColumnMajorForY,     ///< X can be either way but Y should be column-major
            ColumnMajorForXandY, ///< X and Y should be column-major
            RowMajorForXandY,    ///< X and Y should be row-major
            AnyLayoutForXAndY    ///< X and Y can be either way
        };

        /// Flavor of the jj values, used by get_bsr_indices

        enum ReturnJJ {
            ReturnJJNoBlocking, ///< return jj with no implicit blocking
            ReturnJJBlocked, ///< return jj implicitly blocked without considering the kronecker blocking
            ReturnJJBlockedWithKron, ///< return jj implicitly blocked considering the kronecker blocking
        };

        template <std::size_t Nd, std::size_t Ni, typename T, typename XPU> struct BSR;

/// NOTE: disable MKL implementation in favor of the inhouse one
#if 0 && defined(SUPERBBLAS_USE_MKL)
        inline void checkMKLSparse(sparse_status_t status) {
            static std::map<sparse_status_t, std::string> statuses = {
                {SPARSE_STATUS_NOT_INITIALIZED, "SPARSE_STATUS_NOT_INITIALIZED"},
                {SPARSE_STATUS_ALLOC_FAILED, "SPARSE_STATUS_ALLOC_FAILED"},
                {SPARSE_STATUS_INVALID_VALUE, "SPARSE_STATUS_INVALID_VALUE"},
                {SPARSE_STATUS_EXECUTION_FAILED, "SPARSE_STATUS_EXECUTION_FAILED"},
                {SPARSE_STATUS_INTERNAL_ERROR, "SPARSE_STATUS_INTERNAL_ERROR"},
                {SPARSE_STATUS_NOT_SUPPORTED, "SPARSE_STATUS_NOT_SUPPORTED"}};

            if (status != SPARSE_STATUS_SUCCESS) {
                std::stringstream ss;
                ss << "MKL sparse function returned error " << statuses[status];
                throw std::runtime_error(ss.str());
            }
        }

        template <std::size_t Nd, std::size_t Ni, typename T> struct BSR<Nd, Ni, T, Cpu> {
            BSRComponent<Nd, Ni, T, Cpu> v;     ///< BSR general information
            vector<MKL_INT, Cpu> ii, jj;        ///< BSR row and column nonzero indices
            std::shared_ptr<sparse_matrix_t> A; ///< MKL BSR descriptor
            unsigned int num_nnz_per_row;       ///< Number of nnz per row (for Kronecker BSR)

            static const SpMMAllowedLayout allowLayout = SameLayoutForXAndY;
            static const MatrixLayout preferredLayout = RowMajor;
            std::string implementation() const {
                return (volume(v.krond) > 1 || volume(v.kroni) > 1) ? "mkl_kron_bsr" : "mkl_bsr";
            }

            BSR(const BSRComponent<Nd, Ni, T, Cpu> &v) : v(v) {
                if (volume(v.dimi) == 0 || volume(v.dimd) == 0) return;
                if (volume(v.blocki) != volume(v.blockd))
                    throw std::runtime_error("MKL Sparse does not support non-square blocks");
                if (v.blockImFast)
                    throw std::runtime_error("MKL Sparse does not support column major as the "
                                             "nonzero BSR blocks layout");
                IndexType block_size = volume(v.blocki);
                IndexType ki = volume(v.kroni);
                IndexType kd = volume(v.krond);
                IndexType block_rows = volume(v.dimi) / block_size / ki;
                IndexType block_cols = volume(v.dimd) / block_size / kd;
                bool is_kron = v.kron_it.size() > 0;
                auto bsr = !is_kron ? get_bsr_indices(v, true) : get_kron_indices(v, true);
                ii = bsr.i;
                jj = bsr.j;
                num_nnz_per_row = bsr.num_nnz_per_row;
                if (bsr.j_has_negative_indices)
                    throw std::runtime_error("bsr: unsupported -1 column indices when using MKL");
                A = std::shared_ptr<sparse_matrix_t>(new sparse_matrix_t, [=](sparse_matrix_t *A) {
                    checkMKLSparse(mkl_sparse_destroy(*A));
                    delete A;
                });
                checkMKLSparse(mkl_sparse_create_bsr(
                    &*A, SPARSE_INDEX_BASE_ZERO,
                    v.blockImFast ? SPARSE_LAYOUT_COLUMN_MAJOR : SPARSE_LAYOUT_ROW_MAJOR,
                    block_rows, block_cols * (is_kron ? bsr.num_nnz_per_row : 1), block_size,
                    ii.data(), ii.data() + 1, jj.data(), v.it.data()));
                checkMKLSparse(mkl_sparse_set_mm_hint(
                    *A, SPARSE_OPERATION_NON_TRANSPOSE,
                    (struct matrix_descr){.type = SPARSE_MATRIX_TYPE_GENERAL,
                                          .mode = SPARSE_FILL_MODE_LOWER /* Not used */,
                                          .diag = SPARSE_DIAG_NON_UNIT},
                    SPARSE_LAYOUT_ROW_MAJOR, 100, 1000));
            }

            /// Return the number of flops for a given number of right-hand-sides
            /// \param rhs: number of vectors to multiply

            double getFlopsPerMatvec(int rhs, MatrixLayout) const {
                double b = (double)volume(v.blocki);
                double ki = (double)volume(v.kroni), kd = (double)volume(v.krond);

                // For the Kronecker variant, each operator nonzero block will involve the contraction
                // with the kronecker block (ki*kd*b*rhs flops) and with the rest (b*b*ki*rhs flops)
                if (v.kron_it.size() > 0)
                    return (ki * b * b + kd * ki * b) * jj.size() * rhs *
                           multiplication_cost<T>::value;

                // For the regular variant, each operator nonzero block will involve the contraction
                // of the block will all the rhs (b*b*rhs flops)
                return b * b * jj.size() * rhs * multiplication_cost<T>::value;
            }

            /// Return the number of memory operations for a given number of right-hand-sides
            /// \param rhs: number of vectors to multiply

            double getMemopsPerMatvec(int rhs, MatrixLayout) const {
                double b = (double)volume(v.blocki);
                double ki = (double)volume(v.kroni), kd = (double)volume(v.krond);

                // For the Kronecker variant, each operator nonzero block will involve reading the
                // input vectors and the kronecker blocks and writing all combinations, plus
                // reading the nonzero regular blocks and the input right-hand-size for each nonzero block
                // and writing the output vectors
                if (v.kron_it.size() > 0)
                    return sizeof(T) * (
                                           // reading the input vecs and kronecker contr.
                                           volume(v.dimd) * (num_nnz_per_row + 1) * rhs +
                                           // reading the kronecker elements
                                           ki * kd * num_nnz_per_row +
                                           // reading regular elements and the rhs
                                           (b * b + b * rhs * ki) * jj.size() +
                                           // writing the output
                                           volume(v.dimi) * rhs);

                // For the regular variant, each operator nonzero block will involve reading the
                // nonzero block and the input right-hand-size, plus writing the output vectors
                return (volume(v.dimi) * rhs + (b * b + b * rhs) * jj.size()) * sizeof(T);
            }

            void operator()(bool conjA, const vector<T, Cpu> &vx, IndexType ldx, MatrixLayout lx,
                            vector<T, Cpu> &vy, IndexType ldy, MatrixLayout ly,
                            IndexType ncols) const {
                const T alpha{1};
                if (lx != ly) throw std::runtime_error("Unsupported operation with MKL");
                IndexType block_size = volume(v.blocki);
                IndexType ki = volume(v.kroni);
                IndexType kd = volume(v.krond);
                IndexType block_cols = volume(v.dimd) / block_size / kd;
                IndexType block_rows = volume(v.dimi) / block_size / ki;
                const T *x = vx.data();
                T *y = vy.data();
                bool is_kron = v.kron_it.size() > 0;
                const T beta{0};
                xscal(volume(v.dimi) * ncols, beta, y, 1, Cpu{});
                if (!is_kron) {
                    checkMKLSparse(mkl_sparse_mm(
                        !conjA ? SPARSE_OPERATION_NON_TRANSPOSE
                               : SPARSE_OPERATION_CONJUGATE_TRANSPOSE,
                        alpha, *A,
                        (struct matrix_descr){.type = SPARSE_MATRIX_TYPE_GENERAL,
                                              .mode = SPARSE_FILL_MODE_LOWER /* Not used */,
                                              .diag = SPARSE_DIAG_NON_UNIT},
                        lx == ColumnMajor ? SPARSE_LAYOUT_COLUMN_MAJOR : SPARSE_LAYOUT_ROW_MAJOR, x,
                        ncols, ldx, beta, y, ldy));
                } else if (lx == RowMajor) {
                    if (conjA) throw std::runtime_error("kron BSR: unsupported conjugation");

                    // Contract the Kronecker part: for each direction mu do:
                    //  (ki,kd)[mu] x (kd,ncols,bd,rows) -> (ki,ncols,bd,rows,mu)
                    vector<T, Cpu> aux(ki * ncols * block_size * block_cols * num_nnz_per_row,
                                       Cpu{});
                    zero_n(aux.data(), aux.size(), Cpu{});
                    const bool tb = !v.blockImFast;
                    for (unsigned int i = 0; i < num_nnz_per_row; ++i)
                        xgemm(!tb ? 'N' : 'T', 'N', ki, ncols * block_size * block_cols, kd, alpha,
                              v.kron_it.data() + ki * kd * i, !tb ? ki : kd, x, kd, T{0},
                              aux.data() + ki * ncols * block_size * block_cols * i, ki, Cpu{});

                    // Contract the block part:
                    // \sum_i (bi,bd)[i,col,mu] x (ki,ncols,bd,rows,mu)[rows=col,mu] -> (ki,ncols,bi,rows)
                    checkMKLSparse(mkl_sparse_mm(
                        SPARSE_OPERATION_NON_TRANSPOSE, T{1}, *A,
                        (struct matrix_descr){.type = SPARSE_MATRIX_TYPE_GENERAL,
                                              .mode = SPARSE_FILL_MODE_LOWER /* Not used */,
                                              .diag = SPARSE_DIAG_NON_UNIT},
                        SPARSE_LAYOUT_ROW_MAJOR, aux.data(), ki * ncols, ki * ncols, beta, y,
                        ki * ncols));
                } else {
                    if (conjA) throw std::runtime_error("kron BSR: unsupported conjugation");

                    // Contract the Kronecker part: for each direction mu do:
                    //  (bd,rows,ncols,kd) x (ki,kd)[mu] -> (bd,rows,mu,ncols,ki)
                    vector<T, Cpu> aux(block_size * block_cols * num_nnz_per_row * ncols * ki,
                                       Cpu{});
                    zero_n(aux.data(), aux.size(), Cpu{});
                    const bool tb = !v.blockImFast;
                    for (unsigned int ij = 0; ij < num_nnz_per_row * ncols; ++ij) {
                        unsigned int i = ij % num_nnz_per_row;
                        unsigned int j = ij / num_nnz_per_row;
                        xgemm('N', !tb ? 'T' : 'N', block_size * block_cols, ki, kd, alpha,
                              x + j * block_size * block_cols, block_size * block_cols * ncols,
                              v.kron_it.data() + ki * kd * i, !tb ? ki : kd, T{0},
                              aux.data() + block_size * block_cols * i +
                                  block_size * block_cols * num_nnz_per_row * j,
                              block_size * block_cols * num_nnz_per_row * ncols, Cpu{});
                    }

                    // Contract the block part:
                    // \sum_i (bi,bd)[i,col,mu] x (bd,rows,mu,ncols,ki)[rows=col,mu] -> (bi,rows,ncols,ki)
                    checkMKLSparse(mkl_sparse_mm(
                        SPARSE_OPERATION_NON_TRANSPOSE, T{1}, *A,
                        (struct matrix_descr){.type = SPARSE_MATRIX_TYPE_GENERAL,
                                              .mode = SPARSE_FILL_MODE_LOWER /* Not used */,
                                              .diag = SPARSE_DIAG_NON_UNIT},
                        SPARSE_LAYOUT_COLUMN_MAJOR, aux.data(), ncols * ki,
                        block_size * block_cols * num_nnz_per_row, beta, y,
                        block_size * block_rows));
                }
            }

            ~BSR() {}
        };
#else
        /// Return the scalar type of a real or complex type
        /// \tparam T: one of float, double, std::complex<T>
        /// \return scalar_type<T>::type has the new type

        template <typename T> struct scalar_type {
            using type = T;
        };
        template <typename T> struct scalar_type<std::complex<T>> {
            using type = T;
        };

        template <std::size_t Nd, std::size_t Ni, typename T> struct BSR<Nd, Ni, T, Cpu> {
            BSRComponent<Nd, Ni, T, Cpu> v; ///< BSR general information
            vector<IndexType, Cpu> ii, jj;  ///< BSR row and column nonzero indices
            unsigned int num_nnz_per_row;   ///< Number of nnz per row (for Kronecker BSR)
            CSRs<IndexType, T> kron;        ///< kron sparse representation
            bool
                kron_use_crafted_kernel; ///< whether to use a crafted gemm kernel instead of an external one
            vector<int, Cpu> kron_perm;         ///< represent the kron matrices with a permutation
            vector<int, Cpu> kron_sign_scalars; ///< represent the kron matrices with scalar signs

            std::string implementation() const {
                return kron_use_crafted_kernel ? "builtin_kron_perm_cpu" : "builtin_cpu";
            }

<<<<<<< HEAD
            SpMMAllowedLayout allowLayout;
            MatrixLayout preferredLayout;

            BSR(const BSRComponent<Nd, Ni, T, Cpu> &v) : v(v) {
                allowLayout = RowMajorForXandY;
                kron_use_crafted_kernel = false;
                preferredLayout = RowMajor;
=======
            static const SpMMAllowedLayout allowLayout = RowMajorForXandY;
            static const MatrixLayout preferredLayout = RowMajor;

            BSR(const BSRComponent<Nd, Ni, T, Cpu> &v) : v(v) {
>>>>>>> 838a8c36
                if (volume(v.dimi) == 0 || volume(v.dimd) == 0) return;
                auto bsr = get_bsr_indices(v); // column indices aren't blocked
                ii = bsr.i;
                jj = bsr.j;
                num_nnz_per_row = bsr.num_nnz_per_row;
                if (v.kron_it.size() > 0) {
                    kron_use_crafted_kernel = true;
                    std::size_t ki = volume(v.kroni);
                    std::size_t kd = volume(v.krond);
                    std::size_t block_size = volume(v.blocki);
                    const auto eps =
                        std::numeric_limits<typename scalar_type<T>::type>::epsilon() * 10;
                    // Check that the kronecker block is 4 and the block is 3
                    if (ki != kd || ki != 4 || block_size != volume(v.blockd) || block_size != 3 ||
                        !available_bsr_kron_3x3_perm<T>())
                        kron_use_crafted_kernel = false;
                    // Check that the kronecker blocks can be represented with a permutation
                    std::size_t num_blocks = v.kron_it.size() / ki / kd;
                    kron_perm = vector<int, Cpu>(kd * num_blocks, Cpu{});
                    kron_sign_scalars = vector<int, Cpu>(kd * num_blocks, Cpu{});
                    for (std::size_t i = 0; i < kd * num_blocks; ++i) kron_perm[i] = 0;
                    for (std::size_t i = 0; i < kd * num_blocks; ++i) kron_sign_scalars[i] = 1;
                    int ldr = (v.blockImFast ? 1 : kd);
                    int ldc = (v.blockImFast ? ki : 1);
                    for (std::size_t blk = 0; blk < num_blocks; blk++) {
                        for (std::size_t i = 0; i < ki; i++) {
                            bool is_perm = false, is_first_nnz = true;
                            for (std::size_t j = 0; j < kd; j++) {
                                T val = v.kron_it[ki * kd * blk + i * ldr + j * ldc];
                                if (std::norm(val) > 0) {
                                    if (is_first_nnz && std::min(std::abs(val - T{1}),
                                                                 std::abs(val - T{-1})) < eps) {
                                        is_perm = true;
                                        is_first_nnz = false;
                                        if (val != T{1} && val != T{-1})
                                            kron_use_crafted_kernel = false;
                                        kron_perm[kd * blk + i] = j;
                                        kron_sign_scalars[kd * blk + i] =
                                            (std::real(val) > 0 ? 1 : -1);
                                    } else {
                                        is_perm = false;
                                    }
                                }
                            }
                            if (!is_perm) kron_use_crafted_kernel = false;
                        }
                    }
                    if (!kron_use_crafted_kernel)
                        kron = CSRs<IndexType, T>(v.kron_it, volume(v.kroni), volume(v.krond),
                                                  num_nnz_per_row,
                                                  v.blockImFast ? ColumnMajor : RowMajor);
                } else {
                    kron_use_crafted_kernel = false;
                }

                preferredLayout = kron_use_crafted_kernel ? AltKronRowMajor : RowMajor;
            }

            /// Return the number of flops for a given number of right-hand-sides
            /// \param rhs: number of vectors to multiply

            double getFlopsPerMatvec(int rhs, MatrixLayout layout) const {
                double bi = (double)volume(v.blocki), bd = (double)volume(v.blockd);
                double ki = (double)volume(v.kroni);

                // For the Kronecker variant, each operator nonzero block will involve the contraction
                // with the kronecker block (ki*kd*bd*rhs flops) and with the rest (bi*bd*ki*rhs flops)
                if (v.kron_it.size() > 0)
                    return multiplication_cost<T>::value * rhs *
                           (layout == RowMajor
                                ? (ki * bi * bd + kron.avg_nnz_per_mat() * bd) * jj.size()
                                : ki * volume(v.dimd) * num_nnz_per_row + ki * bi * bd * jj.size());

                // For the regular variant, each operator nonzero block will involve the contraction
                // of the block will all the rhs (bi*bd*rhs flops)
                return bi * bd * jj.size() * rhs * multiplication_cost<T>::value;
            }

            /// Return the number of memory operations for a given number of right-hand-sides
            /// \param rhs: number of vectors to multiply
            /// \param layout: input/output vector layout

            double getMemopsPerMatvec(int rhs, MatrixLayout layout) const {
                double bi = (double)volume(v.blocki), bd = (double)volume(v.blockd);
                double ki = (double)volume(v.kroni), kd = (double)volume(v.krond);

                // For the Kronecker variant, each operator nonzero block will involve reading the
                // input vectors and the kronecker blocks and the nonzero regular blocks,
                // and writing the output vectors
                if (v.kron_it.size() > 0)
                    return sizeof(T) *
                           (layout == RowMajor
                                ? (
                                      // reading the input vecs and kronecker element and regular block elements
                                      (bd * kd * rhs + kron.avg_nnz_per_mat() + bi * bd) *
                                          jj.size() +
                                      // writing the output
                                      volume(v.dimi) * rhs)
                                : (
                                      // contracting the input vectors and the kronecker elements
                                      ki * kd * num_nnz_per_row +
                                      volume(v.dimd) * (num_nnz_per_row + 1) * rhs +
                                      // contracting with the regular block elements
                                      (bi * bd + bd * rhs * ki) * jj.size() +
                                      // writing the output
                                      volume(v.dimi) * rhs));

                // For the regular variant, each operator nonzero block will involve reading the
                // nonzero block and the input right-hand-size, plus writing the output vectors
                return (volume(v.dimi) * rhs + (bi * bd + bd * rhs) * jj.size()) * sizeof(T);
            }

            void operator()(bool conjA, const std::vector<vector<T, Cpu>> &vx, IndexType ldx,
                            MatrixLayout lx, vector<T, Cpu> &vy, IndexType ldy, MatrixLayout ly,
                            IndexType ncols) const {
<<<<<<< HEAD
                (void)ldx;
                (void)ldy;
                if (conjA || lx == ColumnMajor || ly == ColumnMajor)
=======
                if (conjA || lx != RowMajor || ly != RowMajor)
>>>>>>> 838a8c36
                    throw std::runtime_error("Not implemented");
                if (vx.size() != v.fragmentsd.size()) throw std::runtime_error("wtf");

                const T alpha{1};
                IndexType bi = volume(v.blocki);
                IndexType bd = volume(v.blockd);
                IndexType ki = volume(v.kroni);
                IndexType kd = volume(v.krond);
                IndexType block_rows = volume(v.dimi) / bi / ki;
                T *y = vy.data();
                const T beta{0};
                xscal(volume(v.dimi) * ncols, beta, y, 1, Cpu{});
                T *nonzeros = v.it.data();
                const bool tb = !v.blockImFast;
<<<<<<< HEAD
                auto disc_and_pointers = get_discriminator_and_pointers(vx, v.fragmentsd, ncols);
                const T *x0 = std::get<1>(disc_and_pointers)[0];
                const T *x1 = std::get<1>(disc_and_pointers)[1];
                IndexType j01 = std::get<0>(disc_and_pointers) / ncols;
=======
                auto disc_and_pointers = get_discriminator_and_pointers(vx, v.fragmentsd, ldx);
                const T *x0 = std::get<1>(disc_and_pointers)[0];
                const T *x1 = std::get<1>(disc_and_pointers)[1];
                IndexType j01 = std::get<0>(disc_and_pointers) / ldx;
>>>>>>> 838a8c36
                if (v.kron_it.size() == 0) {
                    if (ncols > 1) {
#    ifdef _OPENMP
#        pragma omp parallel for schedule(static)
#    endif
                        for (IndexType i = 0; i < block_rows; ++i) {
                            for (IndexType j = ii[i], j1 = ii[i + 1]; j < j1; ++j) {
                                IndexType jjj = jj[j];
                                if (jjj == -1) continue;
                                const T *xj = (jjj < j01 ? x0 : x1);
                                jjj = (jjj < j01 ? jjj : jjj - j01);
                                // Contract with the blocking: (n,bd) x (bi,bd)[rows,mu] -> (n,bi) ; note (fast,slow)
<<<<<<< HEAD
                                xgemm('N', !tb ? 'T' : 'N', ncols, bi, bd, alpha, xj + jjj * ncols,
                                      ncols, nonzeros + j * bi * bd, tb ? bd : bi, T{1},
                                      y + i * bi * ncols, ncols, Cpu{});
=======
                                xgemm('N', !tb ? 'T' : 'N', ncols, bi, bd, alpha, xj + jjj * ldx,
                                      ldx, nonzeros + j * bi * bd, tb ? bd : bi, T{1},
                                      y + i * bi * ldy, ldy, Cpu{});
>>>>>>> 838a8c36
                            }
                        }
                    } else {
#    ifdef _OPENMP
#        pragma omp parallel for schedule(static)
#    endif
                        for (IndexType i = 0; i < block_rows; ++i) {
                            for (IndexType j = ii[i], j1 = ii[i + 1]; j < j1; ++j) {
                                IndexType jjj = jj[j];
                                if (jjj == -1) continue;
                                const T *xj = (jjj < j01 ? x0 : x1);
                                jjj = (jjj < j01 ? jjj : jjj - j01);
                                xgemv(tb ? 'T' : 'N', tb ? bd : bi, tb ? bi : bd, alpha,
<<<<<<< HEAD
                                      nonzeros + j * bi * bd, tb ? bd : bi, xj + jjj * ncols, ncols,
                                      T{1}, y + i * bi, ncols, Cpu{});
=======
                                      nonzeros + j * bi * bd, tb ? bd : bi, xj + jjj * ldx, ldx,
                                      T{1}, y + i * bi, ldy, Cpu{});
>>>>>>> 838a8c36
                            }
                        }
                    }
                } else {
                    // With Kronecker product
<<<<<<< HEAD
                    if (lx == AltKronRowMajor) {
#    ifdef _OPENMP
#        pragma omp parallel for schedule(static)
#    endif
                        for (IndexType i = 0; i < block_rows; ++i) {
                            auto kron_perm_data = kron_perm.data();
                            auto kron_sign_scalars_data = kron_sign_scalars.data();
                            IndexType j = ii[i], j1 = ii[i + 1], jn = j1 - j;
                            // Contract with the Kronecker blocking: (ki,n,bd) x (bi,bd)[rows,mu] -> (ki,n,bi) ; note (fast,slow)
                            xgemm_alt_alpha1_beta0_perm(
                                jn, bi, ki * ncols, bi, nonzeros + j * bi * bd, !tb ? 1 : bi,
                                !tb ? bi : 1, x0, x1, j01, jj.data() + j,
                                ncols /*x + jj[j] * ncols*/, 1, bi, ki, kron_perm_data,
                                kron_sign_scalars_data, y + i * bi * ki * ncols, 1, bi, Cpu{});
                        }
                    } else if (lx == RowMajor) {
=======
>>>>>>> 838a8c36
#    ifdef _OPENMP
#        pragma omp parallel
#    endif
                    {
                        std::vector<T> aux(ki * ncols * bd);
#    ifdef _OPENMP
#        pragma omp for schedule(static)
#    endif
<<<<<<< HEAD
                            for (IndexType i = 0; i < block_rows; ++i) {
                                for (IndexType j = ii[i], j1 = ii[i + 1], j0 = 0; j < j1;
                                     ++j, ++j0) {
                                    IndexType jjj = jj[j];
                                    if (jjj == -1) continue;
                                    const T *xj = (jjj < j01 ? x0 : x1);
                                    jjj = (jjj < j01 ? jjj : jjj - j01);
                                    // Contract with the blocking:  (ki,kd) x (kd,n,bd,rows) -> (ki,n,bd) ; note (fast,slow)
                                    xgemm_csr_mat(T{1}, kron, j0, xj + jjj * ncols, kd, ncols * bd,
                                                  ColumnMajor, kd, T{0}, aux.data(), ki);
                                    // Contract with the Kronecker blocking: (ki,n,bd) x (bi,bd)[rows,mu] -> (ki,n,bi) ; note (fast,slow)
                                    xgemm_alt_alpha1_beta1(
                                        'N', !tb ? 'T' : 'N', ki * ncols, bi, bd, aux.data(),
                                        ki * ncols, nonzeros + j * bi * bd, !tb ? bi : bd,
                                        y + i * ki * ncols * bi, ki * ncols, Cpu{});
                                }
=======
                        for (IndexType i = 0; i < block_rows; ++i) {
                            for (IndexType j = ii[i], j1 = ii[i + 1], j0 = 0; j < j1; ++j, ++j0) {
                                IndexType jjj = jj[j];
                                if (jjj == -1) continue;
                                const T *xj = (jjj < j01 ? x0 : x1);
                                jjj = (jjj < j01 ? jjj : jjj - j01);
                                // Contract with the blocking:  (ki,kd) x (kd,n,bd,rows) -> (ki,n,bd) ; note (fast,slow)
                                xgemm_csr_mat(T{1}, kron, j0, xj + jjj * ncols, kd, ncols * bd,
                                              ColumnMajor, kd, T{0}, aux.data(), ki);
                                // Contract with the Kronecker blocking: (ki,n,bd) x (bi,bd)[rows,mu] -> (ki,n,bi) ; note (fast,slow)
                                xgemm_alt_alpha1_beta1('N', !tb ? 'T' : 'N', ki * ncols, bi, bd,
                                                       aux.data(), ki * ncols,
                                                       nonzeros + j * bi * bd, !tb ? bi : bd,
                                                       y + i * ki * ncols * bi, ki * ncols, Cpu{});
>>>>>>> 838a8c36
                            }
                        }
                    }
                }
            }

            ~BSR() {}
        };
#endif

#ifdef SUPERBBLAS_USE_GPU
        template <std::size_t Nd, std::size_t Ni, typename T> struct BSR<Nd, Ni, T, Gpu> {
            BSRComponent<Nd, Ni, T, Gpu> v; ///< BSR general information
            vector<IndexType, Gpu> ii, jj;  ///< BSR row and column nonzero indices
#    ifdef SUPERBBLAS_USE_CUDA
            std::shared_ptr<cusparseMatDescr_t>
                descrA_bsr; ///< cuSparse descriptor for BSR matrices
            std::shared_ptr<cusparseSpMatDescr_t>
                descrA_other; ///< cuSparse descriptor for CSR and ELL matrices
            enum SparseFormat{FORMAT_BSR, FORMAT_CSR, FORMAT_ELL} spFormat; ///< the sparse format
#    else
            std::shared_ptr<hipsparseMatDescr_t> descrA_bsr; ///< hipSparse descriptor
            bool kron_use_crafted_kernel; ///< whether to use a crafted kernel instead of hipsparse
            vector<int, Gpu> kron_perm;   ///< represent the kron matrices with a permutation
            vector<T, Gpu> kron_scalars;  ///< represent the kron matrices with scalars
#    endif
            unsigned int num_nnz_per_row;   ///< Number of nnz per row (for Kronecker BSR)
            vector<T, Cpu> kron_cpu;        ///< Host version of v.kron
            double kron_nnz_density;        ///< kron_cpu nonzero density
            std::vector<int> kron_disp;     ///< unique index for kron
            std::vector<int> kron_disp_rev; ///< kron_disp index for each unique kron matrix

            SpMMAllowedLayout allowLayout;
            MatrixLayout preferredLayout;
            std::string implementation_;
            const std::string &implementation() const { return implementation_; }

            BSR(BSRComponent<Nd, Ni, T, Gpu> v) : v(v) {
                if (deviceId(v.it.ctx()) == CPU_DEVICE_ID)
                    throw std::runtime_error("BSR: unsupported a cpu device");
                setDevice(deviceId(v.it.ctx()));
                allowLayout = ColumnMajorForY; // Default setting for empty tensor
                preferredLayout = ColumnMajor; // Default setting for empty tensor
                if (volume(v.dimi) == 0 || volume(v.dimd) == 0) return;
                if (volume(v.blocki) != volume(v.blockd))
                    throw std::runtime_error("cuSPARSE does not support non-square blocks");
                bool is_kron = v.kron_it.size() > 0;

                // Check whether to use the crafted kernels
#    ifdef SUPERBBLAS_USE_HIP
                if (is_kron) {
                    kron_use_crafted_kernel = true;
                    std::size_t ki = volume(v.kroni);
                    std::size_t kd = volume(v.krond);
                    std::size_t block_size = volume(v.blocki);
                    // Check that the kronecker block is 4 and the block is 3
                    if (ki != kd || ki != 4 || block_size != volume(v.blockd) || block_size != 3 ||
                        !available_bsr_kron_3x3_4x4perm<T>(v.it.ctx()))
                        kron_use_crafted_kernel = false;
                    // Check that the kronecker blocks can be represented with a permutation
                    auto kron_cpu = makeSure(v.kron_it, Cpu{});
                    std::size_t num_blocks = kron_cpu.size() / ki / kd;
                    vector<int, Cpu> kron_perm_cpu(kd * num_blocks, Cpu{});
                    vector<T, Cpu> kron_scalars_cpu(kd * num_blocks, Cpu{});
                    for (int i = 0; i < kd * num_blocks; ++i) kron_perm_cpu[i] = 0;
                    for (int i = 0; i < kd * num_blocks; ++i) kron_scalars_cpu[i] = T{0};
                    int ldr = (v.blockImFast ? 1 : kd);
                    int ldc = (v.blockImFast ? ki : 1);
                    for (std::size_t blk = 0; blk < num_blocks; blk++) {
                        for (std::size_t i = 0; i < ki; i++) {
                            bool is_perm = true, is_first_nnz = true;
                            for (std::size_t j = 0; j < kd; j++) {
                                T val = kron_cpu[ki * kd * blk + i * ldr + j * ldc];
                                if (std::norm(val) > 0) {
                                    if (is_first_nnz) {
                                        is_perm = true;
                                        is_first_nnz = false;
                                        kron_perm_cpu[kd * blk + i] = j;
                                        kron_scalars_cpu[kd * blk + i] = val;
                                    } else {
                                        is_perm = false;
                                    }
                                }
                            }
                            if (!is_perm) kron_use_crafted_kernel = false;
                        }
                    }
                    if (kron_use_crafted_kernel) {
                        kron_perm = makeSure(kron_perm_cpu, v.it.ctx());
                        kron_scalars = makeSure(kron_scalars_cpu, v.it.ctx());
                    }
                } else
#    endif
                {
                    kron_use_crafted_kernel = false;
                }

                // Analyze the density of kron
                if (is_kron && !kron_use_crafted_kernel) {
                    kron_cpu = makeSure(v.kron_it, Cpu{});
                    std::size_t ki = volume(v.kroni);
                    std::size_t kd = volume(v.krond);
                    std::size_t num_nnz_per_row = kron_cpu.size() / ki / kd;
                    kron_nnz_density = nnz_density(kron_cpu);

                    kron_disp = std::vector<int>(num_nnz_per_row, 0);
                    for (std::size_t i = 0; i < num_nnz_per_row; i++) {
                        kron_disp[i] = kron_disp_rev.size();
                        kron_disp_rev.push_back(i);
                        for (std::size_t j = 0; j < i; j++) {
                            bool same = true;
                            for (std::size_t k = 0; k < ki * kd; k++) {
                                if (kron_cpu[i * ki * kd + k] != kron_cpu[j * ki * kd + k]) {
                                    same = false;
                                    break;
                                }
                            }
                            if (same) {
                                kron_disp[i] = kron_disp[j];
                                kron_disp_rev.pop_back();
                                break;
                            }
                        }
                    }
                } else {
                    kron_nnz_density = 0;
                }

                // Get the nonzero pattern
                auto bsr = !is_kron ? get_bsr_indices(v, ReturnJJBlocked)
                                    : (kron_use_crafted_kernel
                                           ? get_bsr_indices(v, ReturnJJBlockedWithKron)
                                           : get_kron_indices(v, true, kron_disp));
                ii = bsr.i;
                jj = bsr.j;
                num_nnz_per_row = bsr.num_nnz_per_row;

#    ifdef SUPERBBLAS_USE_CUDA
                IndexType block_size = volume(v.blocki);
                cudaDeviceProp prop;
                gpuCheck(cudaGetDeviceProperties(&prop, deviceId(v.i.ctx())));
                /// TODO: ELL format is disable, it isn't correct currently
                if (false && bsr.num_nnz_per_row >= 0 && !is_complex<T>::value &&
                    ((std::is_same<T, float>::value && prop.major >= 8) ||
                     (std::is_same<T, double>::value && prop.major >= 8))) {
                    spFormat = FORMAT_ELL;
                } else if (!bsr.j_has_negative_indices) {
                    spFormat = block_size == 1 ? FORMAT_CSR : FORMAT_BSR;
                } else {
                    throw std::runtime_error("bsr: unsupported -1 column indices when using "
                                             "cuSPARSE and not using ELL");
                }

                if (spFormat == FORMAT_BSR) {
                    implementation_ = "cusparse_bsr";
                    allowLayout = ColumnMajorForY;
                    preferredLayout = !is_kron ? RowMajor : ColumnMajor;
                    descrA_bsr = std::shared_ptr<cusparseMatDescr_t>(
                        new cusparseMatDescr_t, [](cusparseMatDescr_t *p) {
                            cusparseDestroyMatDescr(*p);
                            delete p;
                        });
                    gpuSparseCheck(cusparseCreateMatDescr(&*descrA_bsr));
                    gpuSparseCheck(cusparseSetMatIndexBase(*descrA_bsr, CUSPARSE_INDEX_BASE_ZERO));
                    gpuSparseCheck(cusparseSetMatType(*descrA_bsr, CUSPARSE_MATRIX_TYPE_GENERAL));
                } else {
                    static_assert(sizeof(IndexType) == 4, "unsupported integer other than 32 bits");
                    IndexType num_cols = volume(v.dimd);
                    IndexType num_rows = volume(v.dimi);
                    IndexType ki = volume(v.kroni);
                    IndexType kd = volume(v.krond);
                    descrA_other = std::shared_ptr<cusparseSpMatDescr_t>(
                        new cusparseSpMatDescr_t, [](cusparseSpMatDescr_t *p) {
                            cusparseDestroySpMat(*p);
                            delete p;
                        });
                    allowLayout = SameLayoutForXAndY;
                    preferredLayout = RowMajor;
                    if (spFormat == FORMAT_CSR) {
                        implementation_ = "cusparse_csr";
                        gpuSparseCheck(cusparseCreateCsr(
                            &*descrA_other, num_rows / ki,
                            num_cols / kd * (is_kron ? kron_disp_rev.size() : 1), bsr.nnz,
                            ii.data(), jj.data(), v.it.data(), CUSPARSE_INDEX_32I,
                            CUSPARSE_INDEX_32I, CUSPARSE_INDEX_BASE_ZERO, toCudaDataType<T>()));
                    } else {
                        implementation_ = "cusparse_ell";
                        gpuSparseCheck(cusparseCreateBlockedEll(
                            &*descrA_other, num_rows / ki,
                            num_cols / kd * (is_kron ? kron_disp_rev.size() : 1), block_size,
                            block_size * kron_disp_rev.size(), jj.data(), v.it.data(),
                            CUSPARSE_INDEX_32I, CUSPARSE_INDEX_BASE_ZERO, toCudaDataType<T>()));
                    }
                }
#    else
                if (bsr.j_has_negative_indices)
                    throw std::runtime_error("bsr: unsupported -1 column indices when using "
                                             "hipSPARSE");

                if (!kron_use_crafted_kernel) {
                    implementation_ = "hipsparse_bsr";
                    allowLayout = ColumnMajorForY;
                    preferredLayout = !is_kron ? RowMajor : ColumnMajor;
                    descrA_bsr = std::shared_ptr<hipsparseMatDescr_t>(
                        new hipsparseMatDescr_t, [](hipsparseMatDescr_t *p) {
                            hipsparseDestroyMatDescr(*p);
                            delete p;
                        });
                    gpuSparseCheck(hipsparseCreateMatDescr(&*descrA_bsr));
                    gpuSparseCheck(
                        hipsparseSetMatIndexBase(*descrA_bsr, HIPSPARSE_INDEX_BASE_ZERO));
                    gpuSparseCheck(hipsparseSetMatType(*descrA_bsr, HIPSPARSE_MATRIX_TYPE_GENERAL));
                } else {
                    implementation_ = "rocm_mmfa";
                    allowLayout = RowMajorForXandY;
                    preferredLayout = RowMajor;
                }
#    endif
            }

            /// Return the number of flops for a given number of right-hand-sides
            /// \param rhs: number of vectors to multiply

            double getFlopsPerMatvec(int rhs, MatrixLayout layout) const {
                double b = (double)volume(v.blocki);
                double ki = (double)volume(v.kroni), kd = (double)volume(v.krond);

                // For the Kronecker variant, each operator nonzero block will involve the contraction
                // with the kronecker block (ki*kd*b*rhs flops) and with the rest (b*b*ki*rhs flops)
                if (v.kron_it.size() > 0)
                    return (layout == RowMajor ? (ki * b * b + kd * ki * b) * jj.size()
                                               : kron_disp_rev.size() * ki * volume(v.dimd) +
                                                     ki * b * b * jj.size()) *
                           rhs * multiplication_cost<T>::value;

                // For the regular variant, each operator nonzero block will involve the contraction
                // of the block will all the rhs (b*b*rhs flops)
                return b * b * jj.size() * rhs * multiplication_cost<T>::value;
            }

            /// Return the number of memory operations for a given number of right-hand-sides
            /// \param rhs: number of vectors to multiply

            double getMemopsPerMatvec(int rhs, MatrixLayout layout) const {
                double b = (double)volume(v.blocki);
                double ki = (double)volume(v.kroni), kd = (double)volume(v.krond);

                // For the Kronecker variant, each operator nonzero block will involve reading the
                // input vectors and the kronecker blocks and writing all combinations, plus
                // reading the nonzero regular blocks and the input right-hand-size for each nonzero block
                // and writing the output vectors
                std::size_t nnz_per_row_proccess =
                    (layout == RowMajor ? num_nnz_per_row : kron_disp_rev.size());
                if (v.kron_it.size() > 0)
                    return sizeof(T) * (
                                           // reading the input vecs and kronecker contr.
                                           volume(v.dimd) * (nnz_per_row_proccess + 1) * rhs +
                                           // reading the kronecker elements
                                           ki * kd * nnz_per_row_proccess +
                                           // reading regular elements and the rhs
                                           (b * b + b * rhs * ki) * jj.size() +
                                           // writing the output
                                           volume(v.dimi) * rhs);

                // For the regular variant, each operator nonzero block will involve reading the
                // nonzero block and the input right-hand-size, plus writing the output vectors
                return (volume(v.dimi) * rhs + (b * b + b * rhs) * jj.size()) * sizeof(T);
            }

        private:
            void matvec(T alpha, bool conjA, const T *x, IndexType ldx, MatrixLayout lx, T *y,
                        IndexType ldy, MatrixLayout ly, IndexType ncols, T beta = T{0}) const {
                // Check layout
                if ((allowLayout == SameLayoutForXAndY && lx != ly) ||
                    ((allowLayout == ColumnMajorForY || allowLayout == ColumnMajorForXandY) &&
                     ly == RowMajor) ||
                    (allowLayout == ColumnMajorForXandY && lx == RowMajor))
                    throw std::runtime_error("BSR operator(): Unexpected layout");

                IndexType block_size = volume(v.blocki);
                IndexType num_cols = volume(v.dimd);
                IndexType num_rows = volume(v.dimi);
                IndexType ki = volume(v.kroni);
                IndexType kd = volume(v.krond);
                IndexType block_cols = num_cols / block_size / ki;
                IndexType block_rows = num_rows / block_size / kd;
                IndexType num_blocks = jj.size();
                bool is_kron = v.kron_it.size() > 0;

                auto gpuSparseHandle = getGpuSparseHandle(ii.ctx());
#    ifdef SUPERBBLAS_USE_CUDA
                if (spFormat == FORMAT_BSR) {
                    gpuSparseCheck(cusparseXbsrmm(
                        getGpuSparseHandle(ii.ctx()),
                        v.blockImFast ? CUSPARSE_DIRECTION_COLUMN : CUSPARSE_DIRECTION_ROW,
                        !conjA ? CUSPARSE_OPERATION_NON_TRANSPOSE
                               : CUSPARSE_OPERATION_CONJUGATE_TRANSPOSE,
                        lx == ColumnMajor ? CUSPARSE_OPERATION_NON_TRANSPOSE
                                          : CUSPARSE_OPERATION_TRANSPOSE,
                        block_rows, ncols, block_cols * (is_kron ? kron_disp_rev.size() : 1),
                        num_blocks, alpha, *descrA_bsr, v.it.data(), ii.data(), jj.data(),
                        block_size, x, ldx, beta, y, ldy));
                } else {
                    cusparseDnMatDescr_t matx, maty;
                    cudaDataType cudaType = toCudaDataType<T>();
                    gpuSparseCheck(cusparseCreateDnMat(
                        &matx,
                        !conjA ? num_cols / kd * (is_kron ? kron_disp_rev.size() : 1) : num_rows,
                        ncols, ldx, (void *)x, cudaType,
                        lx == ColumnMajor ? CUSPARSE_ORDER_COL : CUSPARSE_ORDER_ROW));
                    gpuSparseCheck(cusparseCreateDnMat(
                        &maty, !conjA ? num_rows / ki : num_cols, ncols, ldy, (void *)y, cudaType,
                        ly == ColumnMajor ? CUSPARSE_ORDER_COL : CUSPARSE_ORDER_ROW));
                    std::size_t bufferSize;
                    gpuSparseCheck(cusparseSpMM_bufferSize(
                        gpuSparseHandle,
                        !conjA ? CUSPARSE_OPERATION_NON_TRANSPOSE
                               : CUSPARSE_OPERATION_CONJUGATE_TRANSPOSE,
                        CUSPARSE_OPERATION_NON_TRANSPOSE, &alpha, *descrA_other, matx, &beta, maty,
                        cudaType, CUSPARSE_SPMM_ALG_DEFAULT, &bufferSize));
                    vector<T, Gpu> buffer((bufferSize + sizeof(T) - 1) / sizeof(T), ii.ctx(),
                                          doCacheAlloc);
                    gpuSparseCheck(cusparseSpMM(gpuSparseHandle,
                                                !conjA ? CUSPARSE_OPERATION_NON_TRANSPOSE
                                                       : CUSPARSE_OPERATION_CONJUGATE_TRANSPOSE,
                                                CUSPARSE_OPERATION_NON_TRANSPOSE, &alpha,
                                                *descrA_other, matx, &beta, maty, cudaType,
                                                CUSPARSE_SPMM_ALG_DEFAULT, buffer.data()));
                    gpuSparseCheck(cusparseDestroyDnMat(matx));
                    gpuSparseCheck(cusparseDestroyDnMat(maty));
                }
#    else
                gpuSparseCheck(hipsparseXbsrmm(
                    gpuSparseHandle,
                    v.blockImFast ? HIPSPARSE_DIRECTION_COLUMN : HIPSPARSE_DIRECTION_ROW,
                    !conjA ? HIPSPARSE_OPERATION_NON_TRANSPOSE
                           : HIPSPARSE_OPERATION_CONJUGATE_TRANSPOSE,
                    lx == ColumnMajor ? HIPSPARSE_OPERATION_NON_TRANSPOSE
                                      : HIPSPARSE_OPERATION_TRANSPOSE,
                    block_rows, ncols, block_cols * (is_kron ? kron_disp_rev.size() : 1),
                    num_blocks, alpha, *descrA_bsr, v.it.data(), ii.data(), jj.data(), block_size,
                    x, ldx, beta, y, ldy));
#    endif
            }

            // Contract the Kronecker part: for each direction mu do:
            //  (bd,rows,ncols,kd) x (ki,kd)[mu] -> (bd,rows,mu,ncols,ki)

            void contract_kron_cols(T alpha, const vector<const T, Gpu> &x, int col0, int dcols,
                                    int ncols, vector<T, Gpu> &y) const {
                IndexType num_cols = volume(v.dimd);
                IndexType block_size = volume(v.blocki);
                IndexType ki = volume(v.kroni);
                IndexType kd = volume(v.krond);
                IndexType block_cols = num_cols / block_size / kd;
                const bool tb = !v.blockImFast;

                zero_n(y.data(), y.size(), y.ctx());
                // If the density of the Kronecker factors is low, treat them as sparse;
                // otherwise, perform the contraction with batched gemm
                if (kron_nnz_density < .3) {
                    for (int mu = 0; mu < (int)kron_disp_rev.size(); ++mu) {
                        for (int i = 0; i < ki; ++i) {
                            bool column_i_is_zero = true;
                            for (int j = 0; j < kd; ++j) {
                                T alpha_kron_ijmu = kron_cpu[(!tb ? i + j * ki : j + i * kd) +
                                                             kron_disp_rev[mu] * ki * kd] *
                                                    alpha;
                                if (std::norm(alpha_kron_ijmu) == 0) continue;
                                if (column_i_is_zero) {
                                    local_copy<IndexType>(
                                        alpha_kron_ijmu, Order<3>{'r', 'c', 'd'},
                                        Coor<3>{0, col0, j},
                                        Coor<3>{block_size * block_cols, dcols, 1},
                                        Coor<3>{block_size * block_cols, ncols, kd}, x, Mask<Gpu>{},
                                        Order<4>{'r', 'm', 'c', 'i'}, Coor<4>{0, mu, 0, i},
                                        Coor<4>{block_size * block_cols, (int)kron_disp_rev.size(),
                                                dcols, ki},
                                        y, Mask<Gpu>{}, EWOp::Copy{}, FastToSlow);
                                } else {
                                    local_copy<IndexType>(
                                        alpha_kron_ijmu, Order<3>{'r', 'c', 'd'},
                                        Coor<3>{0, col0, j},
                                        Coor<3>{block_size * block_cols, dcols, 1},
                                        Coor<3>{block_size * block_cols, ncols, kd}, x, Mask<Gpu>{},
                                        Order<4>{'r', 'm', 'c', 'i'}, Coor<4>{0, mu, 0, i},
                                        Coor<4>{block_size * block_cols, (int)kron_disp_rev.size(),
                                                dcols, ki},
                                        y, Mask<Gpu>{}, EWOp::Add{}, FastToSlow);
                                }
                                column_i_is_zero = false;
                            }
                        }
                    }
                } else {
                    auto kron_it_ptr = v.kron_it.data();
                    auto x_ptr = x.data();
                    auto y_ptr = y.data();
                    unsigned int kron_disp_rev_size = kron_disp_rev.size();
                    auto kron_disp_rev_ptr = kron_disp_rev.data();
                    xgemm_batch<T>('N', !tb ? 'T' : 'N', block_size * block_cols, ki, kd, alpha,
                                   block_size * block_cols * ncols, !tb ? ki : kd, T{0},
                                   block_size * block_cols * kron_disp_rev.size() * dcols,
                                   num_nnz_per_row * dcols, x.ctx(),
                                   [=](int i, T **ai, T **bi, T **ci) {
                                       unsigned int mu = i % kron_disp_rev_size;
                                       unsigned int col = i / kron_disp_rev_size;
                                       *ai = (T *)x_ptr + (col + col0) * block_size * block_cols;
                                       *bi = kron_it_ptr + ki * kd * kron_disp_rev_ptr[mu];
                                       *ci = y_ptr + block_size * block_cols * mu +
                                             block_size * block_cols * kron_disp_rev_size * col;
                                   });
                }
            }

        public:
            void operator()(bool conjA, const vector<T, Gpu> &vx_, IndexType ldx, MatrixLayout lx,
                            vector<T, Gpu> &vy_, IndexType ldy, MatrixLayout ly,
                            IndexType ncols) const {

                const T alpha{1};
                bool is_kron = v.kron_it.size() > 0;
                check_same_device(vx_.ctx(), vy_.ctx());
                check_same_device(vx_.ctx(), ii.ctx());
                causalConnectTo(vy_.ctx(), vx_.ctx());
                causalConnectTo(vx_.ctx(), ii.ctx());
                auto vx = vx_.withNewContext(ii.ctx());
                auto vy = vy_.withNewContext(ii.ctx());
                const T *x = vx.data();
                T *y = vy.data();
                const T beta{0};

                IndexType num_cols = volume(v.dimd);
                IndexType num_rows = volume(v.dimi);
                if (num_cols == 0 || num_rows == 0 || ncols == 0) return;

                if (deviceId(vx_.ctx()) == CPU_DEVICE_ID || deviceId(vy_.ctx()) == CPU_DEVICE_ID)
                    throw std::runtime_error("BSR::operator: gpu implementation does not support "
                                             "cpu input/output tensors");

                if (!is_kron) {
                    xscal(vy.size(), beta, y, 1, vy.ctx());
                    matvec(alpha, conjA, x, ldx, lx, y, ldy, ly, ncols, beta);
                    causalConnectTo(ii.ctx(), vy_.ctx());
                    return;
                }

                if (conjA)
                    throw std::runtime_error("BSR operator(): unsupported conjugate "
                                             "multiplication with BSR Kronecker");

                IndexType block_size = volume(v.blocki);
                IndexType ki = volume(v.kroni);
                IndexType kd = volume(v.krond);
                IndexType block_cols = num_cols / block_size / kd;
                IndexType block_rows = num_rows / block_size / ki;

                assert(vx.size() == (std::size_t)(block_size * block_cols * ncols * kd));
                assert(vy.size() == (std::size_t)(block_size * block_rows * ncols * ki));
                assert(v.kron_it.size() == (std::size_t)(kd * ki * num_nnz_per_row));

#    ifdef SUPERBBLAS_USE_HIP
                if (kron_use_crafted_kernel) {
                    assert(lx == RowMajor && ly == RowMajor);
                    assert(ldx >= kd * ncols && ldy >= kd * ncols);
                    bsr_kron_3x3_4x4perm(v.it.data(), v.blockImFast ? 1 : block_size,
                                         v.blockImFast ? block_size : 1, jj.data(), block_rows,
                                         num_nnz_per_row, kron_scalars.data(), kron_perm.data(), x,
                                         kd * block_size * ncols, y, ki * block_size * ncols, ncols,
                                         ii.ctx());
                    causalConnectTo(ii.ctx(), vy_.ctx());
                    return;
                }
#    endif // SUPERBBLAS_USE_HIP

                if (ly == RowMajor && lx == RowMajor) {
                    assert(ldy == ki * ncols);

                    // Limit the amount of auxiliary memory used to 50% maximum cache size
                    std::size_t vector_size =
                        sizeof(T) * ki * block_size * block_cols * num_nnz_per_row +
                        (sizeof(T) + sizeof(IndexType)) * kd * block_size * block_cols +
                        (sizeof(T) + sizeof(IndexType)) * ki * block_size * block_rows;
                    IndexType max_ncols = (int)std::min(
                        std::max((size_t)getMaxGpuCacheSize() / 2u / vector_size, (std::size_t)1),
                        (std::size_t)ncols);

                    // Pre-apply the beta if the computation is going to break in chunks
                    if (std::norm(beta) != 0 && beta != T{1} && max_ncols != ncols)
                        xscal(num_rows * ncols, beta, y, 1, ii.ctx());

                    // Process up to `max_ncols` at a time
                    for (IndexType i0 = 0, ncols0 = std::min(ncols, max_ncols); i0 < ncols;
                         i0 += ncols0, ncols0 = std::min(ncols - i0, max_ncols)) {
                        // Copy the columns [i0,i0+ncols0-1] columns of x into a continuous allocation
                        const T *x0 = x;
                        vector<T, Gpu> auxx;
                        if (ncols0 != ncols) {
                            auxx =
                                vector<T, Gpu>((std::size_t)kd * ncols0 * block_size * block_cols,
                                               ii.ctx(), doCacheAlloc);
                            x0 = auxx.data();
                            Coor<3> dimx{kd, ncols, block_size * block_cols};
                            Coor<3> dimx0{kd, ncols0, block_size * block_cols};
                            local_copy<IndexType>(
                                T{1}, trivial_order<3>(), Coor<3>{0, i0, 0}, dimx0, dimx,
                                (vector<const T, Gpu>)vx, Mask<Gpu>{}, trivial_order<3>(),
                                Coor<3>{{}}, dimx0, auxx, Mask<Gpu>{}, EWOp::Copy{}, FastToSlow);
                        }

                        // Contract the Kronecker part: for each direction mu do:
                        //  (ki,kd)[mu] x (kd,ncols,bd,rows) -> (ki,ncols,bd,rows,mu)
                        vector<T, Gpu> aux(ki * ncols0 * block_size * block_cols * num_nnz_per_row,
                                           ii.ctx(), doCacheAlloc);
                        zero_n(aux.data(), aux.size(), aux.ctx());
                        const bool tb = !v.blockImFast;
                        xgemm_batch_strided(
                            !tb ? 'N' : 'T', 'N', ki, ncols0 * block_size * block_cols, kd, alpha,
                            v.kron_it.data(), !tb ? ki : kd, ki * kd, x0, kd, 0, T{0}, aux.data(),
                            ki, ki * ncols0 * block_size * block_cols, num_nnz_per_row, aux.ctx());

                        // Contract the block part:
                        // \sum_i (bi,bd)[i,col,mu] x (ki,ncols,bd,rows,mu)[rows=col,mu] -> (ki,ncols,bi,rows)
                        T *y0 = y;
                        IndexType ldy0 = ldy;
                        vector<T, Gpu> auxy;
                        if (ncols0 != ncols) {
                            auxy = vector<T, Gpu>(ki * ncols0 * block_size * block_rows, aux.ctx(),
                                                  doCacheAlloc);
                            zero_n(auxy.data(), auxy.size(), auxy.ctx());
                            y0 = auxy.data();
                            ldy0 = ki * ncols0;
                        }
                        matvec(1.0, false, aux.data(), ki * ncols0, RowMajor, y0, ldy0, ly,
                               ncols0 * ki,
                               (std::norm(beta) == 0 || ncols0 != ncols) ? T{0} : T{1});
                        if (ncols0 != ncols) {
                            Coor<3> dimy0{ki, ncols0, block_size * block_rows};
                            Coor<3> dimy{ki, ncols, block_size * block_rows};
                            if (std::norm(beta) == 0) {
                                local_copy<IndexType>(T{1}, trivial_order<3>(), Coor<3>{{}}, dimy0,
                                                      dimy0, (vector<const T, Gpu>)auxy,
                                                      Mask<Gpu>{}, trivial_order<3>(),
                                                      Coor<3>{0, i0, 0}, dimy, vy, Mask<Gpu>{},
                                                      EWOp::Copy{}, FastToSlow);
                            } else {
                                local_copy<IndexType>(T{1}, trivial_order<3>(), Coor<3>{{}}, dimy0,
                                                      dimy0, (vector<const T, Gpu>)auxy,
                                                      Mask<Gpu>{}, trivial_order<3>(),
                                                      Coor<3>{0, i0, 0}, dimy, vy, Mask<Gpu>{},
                                                      EWOp::Add{}, FastToSlow);
                            }
                        }
                    }
                } else if (ly == ColumnMajor && lx == ColumnMajor) {
                    assert(ldy == block_size * block_rows);

                    // Limit the amount of auxiliary memory used to 50% maximum cache size
                    std::size_t vector_size =
                        sizeof(T) * block_size * block_cols * kron_disp_rev.size() * ki +
                        (sizeof(T) + sizeof(IndexType)) * block_size * block_rows * ki;
                    IndexType max_ncols =
                        std::min(std::max(getMaxGpuCacheSize() / 2u / vector_size, (std::size_t)1),
                                 (std::size_t)ncols);

                    // Pre-apply the beta if the computation is going to break in chunks
                    if (std::norm(beta) != 0 && beta != T{1} && max_ncols != ncols)
                        xscal(num_rows * ncols, beta, y, 1, ii.ctx());

                    // Process up to `max_ncols` at a time
                    for (IndexType i0 = 0, ncols0 = std::min(ncols, max_ncols); i0 < ncols;
                         i0 += ncols0, ncols0 = std::min(ncols - i0, max_ncols)) {
                        // Contract the Kronecker part: for each direction mu do:
                        //  (bd,rows,ncols,kd) x (ki,kd)[mu] -> (bd,rows,mu,ncols,ki)
                        vector<T, Gpu> aux(block_size * block_cols * kron_disp_rev.size() * ncols0 *
                                               ki,
                                           ii.ctx(), doCacheAlloc);
                        contract_kron_cols(alpha, vx, i0, ncols0, ncols, aux);

                        // Contract the block part:
                        // \sum_i (bi,bd)[i,col,mu] x (bd,rows,mu,ncols,ki)[rows=col,mu] -> (bi,rows,ncols,ki)
                        T *y0 = y;
                        IndexType ldy0 = ldy;
                        vector<T, Gpu> auxy;
                        if (ncols0 != ncols) {
                            auxy = vector<T, Gpu>(block_size * block_rows * ncols0 * ki, aux.ctx(),
                                                  doCacheAlloc);
                            y0 = auxy.data();
                            zero_n(auxy.data(), auxy.size(), auxy.ctx());
                            ldy0 = block_size * block_rows;
                        }
                        matvec(1.0, false, aux.data(),
                               block_size * block_cols * kron_disp_rev.size(), ColumnMajor, y0,
                               ldy0, ly, ncols0 * ki,
                               (std::norm(beta) == 0 || ncols0 != ncols) ? T{0} : beta);
                        if (ncols0 != ncols) {
                            Coor<3> dimy0{block_size * block_rows, ncols0, ki};
                            Coor<3> dimy{block_size * block_rows, ncols, ki};
                            if (std::norm(beta) == 0) {
                                local_copy<IndexType>(T{1}, trivial_order<3>(), Coor<3>{{}}, dimy0,
                                                      dimy0, (vector<const T, Gpu>)auxy,
                                                      Mask<Gpu>{}, trivial_order<3>(),
                                                      Coor<3>{0, i0, 0}, dimy, vy, Mask<Gpu>{},
                                                      EWOp::Copy{}, FastToSlow);
                            } else {
                                local_copy<IndexType>(T{1}, trivial_order<3>(), Coor<3>{{}}, dimy0,
                                                      dimy0, (vector<const T, Gpu>)auxy,
                                                      Mask<Gpu>{}, trivial_order<3>(),
                                                      Coor<3>{0, i0, 0}, dimy, vy, Mask<Gpu>{},
                                                      EWOp::Add{}, FastToSlow);
                            }
                        }
                    }
                } else
                    throw std::runtime_error(
                        "BSR operator(): unsupported input/output tensor layout");
                causalConnectTo(ii.ctx(), vy_.ctx());
            }

            ~BSR() {}
        };
#endif // SUPERBBLAS_USE_GPU

        /// A BSR tensor composed of several components
        template <std::size_t Nd, std::size_t Ni, typename T, typename XPU0, typename XPU1>
        struct BSRComponents_tmpl : BSR_handle {
            /// Partition of the domain space
            Proc_ranges<Nd> pd;
            /// Dimensions of the domain space
            Coor<Nd> dimd;
            /// Partition of the image space
            Proc_ranges<Ni> pi;
            // Dimensiosn of the image space
            Coor<Ni> dimi;
            /// Components of the BSR operator
            std::pair<std::vector<BSR<Nd, Ni, T, XPU0>>, std::vector<BSR<Nd, Ni, T, XPU1>>> c;
            Coor<Nd> blockd; ///< dimensions of a block in the domain space
            Coor<Ni> blocki; ///< dimensions of a block in the image space
            Coor<Nd> krond;  ///< dimensions of Kronecker in the domain space
            Coor<Ni> kroni;  ///< dimensions of Kronecker in the image space
            CoorOrder co;    ///< Coordinate order of ii and jj

            bool check(std::size_t Nd_, std::size_t Ni_, detail::num_type type, const Context *ctx,
                       unsigned int ncomponents, unsigned int nprocs, unsigned int rank,
                       CoorOrder co) override {
                (void)rank;
                if (Nd_ != Nd || Ni_ != Ni || num_type_v<T>::value != type || nprocs != pd.size() ||
                    ncomponents != pi[rank].size())
                    return false;

                if (c.first.size() + c.second.size() != ncomponents) return false;
                for (unsigned int component = 0; component < ncomponents; ++component) {
                    for (const auto &ci : c.first)
                        if (ci.v.componentId == component && ci.v.it.size() > 0 &&
                            deviceId(ci.v.it.ctx()) != ctx[component].device)
                            return false;
                    for (const auto &ci : c.second)
                        if (ci.v.componentId == component && ci.v.it.size() > 0 &&
                            deviceId(ci.v.it.ctx()) != ctx[component].device)
                            return false;
                }

                for (const auto &ci : c.first)
                    if (ci.v.componentId >= ncomponents || ci.v.co != co) return false;
                for (const auto &ci : c.second)
                    if (ci.v.componentId >= ncomponents || ci.v.co != co) return false;

                return true;
            }
        };

#ifdef SUPERBBLAS_USE_GPU
        /// A tensor composed of several CPU and GPU elements
        template <std::size_t Nd, std::size_t Ni, typename T>
        using BSRComponents = BSRComponents_tmpl<Nd, Ni, T, Gpu, Cpu>;
#else
        /// A tensor composed of only of CPU components
        template <std::size_t Nd, std::size_t Ni, typename T>
        using BSRComponents = BSRComponents_tmpl<Nd, Ni, T, Cpu, Cpu>;
#endif // SUPERBBLAS_USE_GPU

        /// Return a components based on the nonzeros of a BSR operator
        /// \param bsr: BSR operator

        template <std::size_t Nd, std::size_t Ni, typename T, typename XPU0, typename XPU1>
        Components_tmpl<Nd, T, XPU0, XPU1>
        get_mock_components_for_domain(const BSRComponents_tmpl<Nd, Ni, T, XPU0, XPU1> &bsr) {
            Components_tmpl<Nd, T, XPU0, XPU1> r;
            for (unsigned int i = 0; i < bsr.c.first.size(); ++i) {
                for (unsigned int j = 0; j < bsr.c.first[i].v.fragmentsd.size(); ++j) {
                    r.first.push_back(
                        Component<Nd, T, XPU0>{bsr.c.first[i].v.it,
                                               {{}},
                                               bsr.c.first[i].v.first_domain_componentId + j,
                                               Mask<XPU0>{}});
                }
            }
            for (unsigned int i = 0; i < bsr.c.second.size(); ++i) {
                for (unsigned int j = 0; j < bsr.c.second[i].v.fragmentsd.size(); ++j) {
                    r.second.push_back(
                        Component<Nd, T, XPU1>{bsr.c.second[i].v.it,
                                               {{}},
                                               bsr.c.second[i].v.first_domain_componentId + j,
                                               Mask<XPU1>{}});
                }
            }

            return r;
        }

        /// Return a components based on the nonzeros of a BSR operator
        /// \param bsr: BSR operator

        template <std::size_t Nd, std::size_t Ni, typename T, typename XPU0, typename XPU1>
        Components_tmpl<Ni, T, XPU0, XPU1>
        get_mock_components_for_image(const BSRComponents_tmpl<Nd, Ni, T, XPU0, XPU1> &bsr) {
            Components_tmpl<Ni, T, XPU0, XPU1> r;
            for (unsigned int i = 0; i < bsr.c.first.size(); ++i) {
                r.first.push_back(Component<Ni, T, XPU0>{
                    bsr.c.first[i].v.it, {{}}, bsr.c.first[i].v.componentId, Mask<XPU0>{}});
            }
            for (unsigned int i = 0; i < bsr.c.second.size(); ++i) {
                r.second.push_back(Component<Ni, T, XPU1>{
                    bsr.c.second[i].v.it, {{}}, bsr.c.second[i].v.componentId, Mask<XPU1>{}});
            }

            return r;
        }

        template <std::size_t Nd, std::size_t Ni, typename T, typename Comm>
        BSRComponents<Nd, Ni, T>
        get_bsr_components(T **v, IndexType **ii, Coor<Nd> **jj, T **kronv, const Context *ctx,
                           unsigned int ncomponentsi, From_size_iterator<Ni> pi,
                           const Coor<Ni> &dimi, unsigned int ncomponentsd,
                           From_size_iterator<Nd> pd, const Coor<Nd> &dimd, const Coor<Nd> &blockd,
                           const Coor<Ni> &blocki, const Coor<Nd> &krond, const Coor<Ni> &kroni,
                           bool blockImFast, Comm comm, CoorOrder co, Session session) {
            // Get components on the local process
            From_size_iterator<Nd> fsd = pd + comm.rank * ncomponentsd;
            From_size_iterator<Ni> fsi = pi + comm.rank * ncomponentsi;

            BSRComponents<Nd, Ni, T> r{};
            r.dimd = dimd;
            r.dimi = dimi;
            if (ncomponentsd % ncomponentsi != 0)
                throw std::runtime_error("invalid given number of components for the domain");
            r.pd = detail::get_from_size(pd, ncomponentsd * comm.nprocs, comm);
            r.pi = detail::get_from_size(pi, ncomponentsi * comm.nprocs, comm);
            r.blockd = blockd;
            r.blocki = blocki;
            r.krond = krond;
            r.kroni = kroni;
            r.co = co;

            // Check that common arguments have the same value in all processes
            if (getDebugLevel() > 0) {
                struct tag_type {}; // For hashing template arguments
                check_consistency(std::make_tuple(std::string("get_bsr_components"), dimd, dimi,
                                                  r.pd, r.pi, blockd, blocki, krond, kroni, co,
                                                  typeid(tag_type).hash_code()),
                                  comm);
            }

            for (unsigned int i = 0; i < ncomponentsi; ++i) {
                std::size_t nii = volume(fsi[i][1]) / volume(blocki) / volume(kroni);
                std::size_t njj =
                    ctx[i].plat == CPU ? sum(to_vector(ii[i], nii, ctx[i].toCpu(session))) :
#ifdef SUPERBBLAS_USE_GPU
                                       sum(to_vector(ii[i], nii, ctx[i].toGpu(session)))
#else
                                       0
#endif
                    ;
                std::size_t nvalues = njj * volume(blockd) * volume(blocki);
                T *kronvi = kronv ? kronv[i] : (T *)nullptr;
                std::size_t num_neighbors = (nii > 0 ? njj / nii : 0);
                std::size_t nkronvalues =
                    (kronv ? volume(krond) * volume(kroni) * num_neighbors : 0);
                unsigned int first_componenId_for_d = i * ncomponentsd / ncomponentsi;
                From_size<Nd> fragments(fsd + i * ncomponentsd / ncomponentsi,
                                        fsd + (i + 1) * ncomponentsd / ncomponentsi);
                switch (ctx[i].plat) {
#ifdef SUPERBBLAS_USE_GPU
                case CPU:
                    r.c.second.push_back(BSR<Nd, Ni, T, Cpu>{BSRComponent<Nd, Ni, T, Cpu>{
                        to_vector(ii[i], nii, ctx[i].toCpu(session)),
                        to_vector(jj[i], njj, ctx[i].toCpu(session)),
                        to_vector(v[i], nvalues, ctx[i].toCpu(session)), dimd, fragments,
                        first_componenId_for_d, fsi[i][1], blockd, blocki, krond, kroni,
                        to_vector(kronvi, nkronvalues, ctx[i].toCpu(session)), blockImFast, co,
                        i}});
                    assert(!v[i] || getPtrDevice(v[i]) == CPU_DEVICE_ID);
                    break;
                case GPU:
                    r.c.first.push_back(BSR<Nd, Ni, T, Gpu>{BSRComponent<Nd, Ni, T, Gpu>{
                        to_vector(ii[i], nii, ctx[i].toGpu(session)),
                        to_vector(jj[i], njj, ctx[i].toGpu(session)),
                        to_vector(v[i], nvalues, ctx[i].toGpu(session)), dimd, fragments,
                        first_componenId_for_d, fsi[i][1], blockd, blocki, krond, kroni,
                        to_vector(kronvi, nkronvalues, ctx[i].toGpu(session)), blockImFast, co,
                        i}});
                    assert(!v[i] || getPtrDevice(v[i]) == ctx[i].device);
                    break;
#else // SUPERBBLAS_USE_GPU
                case CPU:
                    r.c.first.push_back(BSR<Nd, Ni, T, Cpu>{BSRComponent<Nd, Ni, T, Cpu>{
                        to_vector(ii[i], nii, ctx[i].toCpu(session)),
                        to_vector(jj[i], njj, ctx[i].toCpu(session)),
                        to_vector(v[i], nvalues, ctx[i].toCpu(session)), dimd, fragments,
                        first_componenId_for_d, fsi[i][1], blockd, blocki, krond, kroni,
                        to_vector(kronvi, nkronvalues, ctx[i].toCpu(session)), blockImFast, co,
                        i}});
                    assert(!v[i] || getPtrDevice(v[i]) == CPU_DEVICE_ID);
                    break;
#endif
                default: throw std::runtime_error("Unsupported platform");
                }
            }
            return r;
        }

        template <std::size_t Nd, std::size_t Ni, typename T, typename Comm>
        BSRComponents<Nd, Ni, T> *
        get_bsr_components_from_handle(BSR_handle *bsrh, const Context *ctx, int ncomponents,
                                       const Comm &comm, CoorOrder co) {
            if (!bsrh->check(Nd, Ni, detail::num_type_v<T>::value, ctx, ncomponents, comm.nprocs,
                             comm.rank, co))
                throw std::runtime_error("Given BSR handle doesn't match the template "
                                         "parameters Nd, Ni, or T, does not "
                                         "match contexts, or does not match MPI communicator");
            return static_cast<BSRComponents<Nd, Ni, T> *>(bsrh);
        }

        //
        // BSR implementations
        //

        template <typename T, std::size_t Na, std::size_t Nb>
        std::array<T, Na + Nb> concat(const std::array<T, Na> &a, const std::array<T, Nb> &b) {
            std::array<T, Na + Nb> r;
            std::copy_n(a.begin(), Na, r.begin());
            std::copy_n(b.begin(), Nb, r.begin() + Na);
            return r;
        }

        /// Concatenate p (if it isn't zero), a, b, and c

        template <std::size_t N, typename T, std::size_t Na, std::size_t Nb, std::size_t Nc>
        std::array<T, N> concat(char p, const std::array<T, Na> &a, std::size_t na,
                                const std::array<T, Nb> &b, std::size_t nb,
                                const std::array<T, Nc> &c, std::size_t nc) {
            std::array<T, N> r;
            int np = p == 0 ? 0 : 1;
            if (N != np + na + nb + nc) throw std::runtime_error("concat: invalid arguments");
            if (p != 0) r[0] = p;
            std::copy_n(a.begin(), na, r.begin() + np);
            std::copy_n(b.begin(), nb, r.begin() + np + na);
            std::copy_n(c.begin(), nc, r.begin() + np + na + nb);
            return r;
        }

        /// Concatenate p (if it isn't zero), a, b, c, and d

        template <std::size_t N, typename T, std::size_t Na, std::size_t Nb, std::size_t Nc,
                  std::size_t Nd>
        std::array<T, N> concat(char p, const std::array<T, Na> &a, std::size_t na,
                                const std::array<T, Nb> &b, std::size_t nb,
                                const std::array<T, Nc> &c, std::size_t nc,
                                const std::array<T, Nd> &d, std::size_t nd) {
            std::array<T, N> r;
            int np = p == 0 ? 0 : 1;
            if (N != np + na + nb + nc + nd) throw std::runtime_error("concat: invalid arguments");
            if (p != 0) r[0] = p;
            std::copy_n(a.begin(), na, r.begin() + np);
            std::copy_n(b.begin(), nb, r.begin() + np + na);
            std::copy_n(c.begin(), nc, r.begin() + np + na + nb);
            std::copy_n(d.begin(), nd, r.begin() + np + na + nb + nc);
            return r;
        }

        //
        // Auxiliary functions
        //

        /// Return BSR indices for a given tensor BSR and whether the nonzero
        /// pattern is compatible with blocked ELL, all rows has the same number
        /// of nonzeros, and unused nonzeros may be reported with a -1 on the
        /// the first domain coordinate.

        template <std::size_t Nd, std::size_t Ni, typename T, typename XPU,
                  typename std::enable_if<(Nd > 0 && Ni > 0), bool>::type = true>
        CsrIndices<XPU> get_bsr_indices(const BSRComponent<Nd, Ni, T, XPU> &v,
                                        ReturnJJ return_jj_blocked = ReturnJJNoBlocking) {
            // Check that IndexType is big enough
            if ((std::size_t)std::numeric_limits<IndexType>::max() <= volume(v.fragmentsd))
                throw std::runtime_error("Ups! IndexType isn't big enough");

            Indices<Cpu> ii(v.i.size() + 1, Cpu{}), jj(v.j.size(), Cpu{});
            Indices<Cpu> vi = makeSure(v.i, Cpu{});
            vector<Coor<Nd>, Cpu> vj = makeSure(v.j, Cpu{});

            // Check if all rows has the same number of nonzeros
            bool same_nnz_per_row = true;
            for (std::size_t i = 1; i < vi.size(); ++i)
                if (vi[i] != vi[0]) same_nnz_per_row = false;
            int num_nnz_per_row = vi.size() > 0 && same_nnz_per_row ? vi[0] : -1;

            // Compute index for the first nonzero on the ith row
            ii[0] = 0;
            for (std::size_t i = 0; i < vi.size(); ++i) ii[i + 1] = ii[i] + vi[i];

            // Transform the domain coordinates into indices
            std::vector<Coor<Nd>> strided(v.fragmentsd.size());
            for (unsigned int i = 0; i < v.fragmentsd.size(); ++i)
                strided[i] = get_strides<IndexType>(v.fragmentsd[i][1], v.co);
            IndexType block_nnz = v.j.size();
            IndexType bd =
                (return_jj_blocked == ReturnJJNoBlocking
                     ? 1
                     : volume(v.blockd) *
                           (return_jj_blocked == ReturnJJBlockedWithKron ? volume(v.krond) : 1));
            std::vector<IndexType> domain_prefix(v.fragmentsd.size());
            for (unsigned int i = 1; i < v.fragmentsd.size(); ++i)
<<<<<<< HEAD
                domain_prefix[i] = domain_prefix[i - 1] + volume(v.fragmentsd[i][1]) / bd;
=======
                domain_prefix[i] = domain_prefix[i - 1] + volume(v.fragmentsd[i - 1][1]) / bd;
>>>>>>> 838a8c36
            Coor<Nd> blockd = v.blockd * v.krond;
            bool there_are_minus_ones_in_columns = false;
#ifdef _OPENMP
#    pragma omp parallel for schedule(static)
#endif
            for (IndexType i = 0; i < block_nnz; ++i) {
                if (vj[i][0] == -1) {
                    there_are_minus_ones_in_columns = true;
                    jj[i] = -1;
                    continue;
                }
                for (unsigned int j = 0; j < v.fragmentsd.size(); ++j) {
                    Coor<Nd> fromr, sizer;
                    intersection(vj[i], blockd, v.fragmentsd[j][0], v.fragmentsd[j][1], v.dimd,
                                 fromr, sizer);
                    if (volume(sizer) == 0) continue;
                    jj[i] = coor2index(normalize_coor(vj[i] - v.fragmentsd[j][0], v.dimd),
                                       v.fragmentsd[j][1], strided[j]) /
                                bd +
                            domain_prefix[j];
                    break;
                }
            }

            // Unsupported -1 in the domain coordinate unless using the ELL format, which
            // requires all rows to have the same number of nonzeros
            if (there_are_minus_ones_in_columns && !same_nnz_per_row)
                throw std::runtime_error(
                    "bsr: unsupported nonzero pattern specification, some domain coordinates "
                    "have "
                    "-1 but not all block rows have the same number of nonzero blocks");

            return {makeSure(ii, v.i.ctx()), makeSure(jj, v.j.ctx()),
                    there_are_minus_ones_in_columns, num_nnz_per_row, ii[vi.size()]};
        }

        template <std::size_t Nd, std::size_t Ni, typename T, typename XPU,
                  typename std::enable_if<(Nd == 0 || Ni == 0), bool>::type = true>
        std::pair<CsrIndices<XPU>, int>
        get_bsr_indices(const BSRComponent<Nd, Ni, T, XPU> &v,
                        ReturnJJ return_jj_blocked = ReturnJJNoBlocking) {
            (void)return_jj_blocked;
            return {Indices<XPU>(0, v.i.ctx()), Indices<XPU>(0, v.j.ctx()), false, -1, 0};
        }

        /// Return the indices for a given tensor Kronecker BSR and whether the nonzero
        /// pattern is compatible with blocked ELL, all rows has the same number
        /// of nonzeros, and unused nonzeros may be reported with a -1 on the
        /// first domain coordinate.

        template <std::size_t Nd, std::size_t Ni, typename T, typename XPU,
                  typename std::enable_if<(Nd > 0 && Ni > 0), bool>::type = true>
        CsrIndices<XPU> get_kron_indices(const BSRComponent<Nd, Ni, T, XPU> &v,
                                         bool return_jj_blocked = false,
                                         std::vector<int> kron_disp = std::vector<int>()) {
            // Check that IndexType is big enough
            if ((std::size_t)std::numeric_limits<IndexType>::max() <= volume(v.dimd))
                throw std::runtime_error("Ups! IndexType isn't big enough");

            Indices<Cpu> ii(v.i.size() + 1, Cpu{}), jj(v.j.size(), Cpu{});
            Indices<Cpu> vi = makeSure(v.i, Cpu{});
            vector<Coor<Nd>, Cpu> vj = makeSure(v.j, Cpu{});

            // Check if all rows has the same number of nonzeros
            bool same_nnz_per_row = true;
            for (std::size_t i = 1; i < vi.size(); ++i)
                if (vi[i] != vi[0]) same_nnz_per_row = false;
            if (!same_nnz_per_row)
                throw std::runtime_error("get_kron_indices: unsupported having a different number "
                                         "of nonzeros in each row");
            int num_nnz_per_row = vi.size() > 0 && same_nnz_per_row ? vi[0] : -1;

            // The Kronecker BSR format is simulated by splitting the operator in several terms,
            // each of them having the nonzeros for a particular direction. In each term, only
            // one nonzero is for each row
            ii[0] = 0;
            for (std::size_t i = 0; i < vi.size(); ++i) ii[i + 1] = ii[i] + vi[i];

            // Transform the domain coordinates into indices
            Coor<Nd> strided = get_strides<IndexType>(v.dimd, v.co);
            IndexType block_nnz = v.j.size();
            IndexType bd = return_jj_blocked ? volume(v.blockd) * volume(v.krond) : 1;
            IndexType rows = volume(v.dimd);
            bool there_are_minus_ones_in_columns = false;
            if (kron_disp.size() == 0) {
                kron_disp = std::vector<int>(num_nnz_per_row);
                for (int i = 0; i < num_nnz_per_row; ++i) kron_disp[i] = i;
            }
            if (kron_disp.size() != (std::size_t)num_nnz_per_row) throw std::runtime_error("wtf!");
#ifdef _OPENMP
#    pragma omp parallel for schedule(static)
#endif
            for (IndexType i = 0; i < block_nnz; ++i) {
                if (vj[i][0] == -1) there_are_minus_ones_in_columns = true;
                jj[i] = (vj[i][0] == -1 ? -1
                                        : coor2index(vj[i], v.dimd, strided) / bd +
                                              rows / bd * kron_disp[i % num_nnz_per_row]);
            }

            // Unsupported -1 in the domain coordinate
            if (there_are_minus_ones_in_columns)
                throw std::runtime_error("get_kron_indices: unsupported nonzero pattern "
                                         "specification, some domain coordinates have -1");

            return {makeSure(ii, v.i.ctx()), makeSure(jj, v.j.ctx()),
                    there_are_minus_ones_in_columns, num_nnz_per_row, ii[vi.size()]};
        }

        template <std::size_t Nd, std::size_t Ni, typename T, typename XPU,
                  typename std::enable_if<(Nd == 0 || Ni == 0), bool>::type = true>
        std::pair<CsrIndices<XPU>, int> get_kron_indices(const BSRComponent<Nd, Ni, T, XPU> &v,
                                                         bool return_jj_blocked = false) {
            (void)return_jj_blocked;
            return {Indices<XPU>(0, v.i.ctx()), Indices<XPU>(0, v.j.ctx()), false, -1, 0};
        }

        /// Return splitting of dimension labels for the RSB operator - tensor multiplication
        /// \param dimi: dimension of the RSB operator image in consecutive ranges
        /// \param dimd: dimension of the RSB operator domain in consecutive ranges
        /// \param oi: dimension labels for the RSB operator image space
        /// \param od: dimension labels for the RSB operator domain space
        /// \param blocki: image dimensions of the block
        /// \param blockd: domain dimensions of the block
        /// \param kroni: image dimensions of the Kronecker block
        /// \param krond: domain dimensions of the Kronecker block
        /// \param is_kron: whether using the Kronecker BSR format
        /// \param dimx: dimension of the right tensor in consecutive ranges
        /// \param ox: dimension labels for the right operator
        /// \param dimy: dimension of the resulting tensor in consecutive ranges
        /// \param oy: dimension labels for the output tensor
        /// \param okr: dimension label for the RSB operator powers (or zero for a single power)
        /// \param xylayout: possible layouts for x and y
        /// \param preferred_layout: preferred layout for x and y
        /// \param co: coordinate linearization order
        /// \param transSp: (output) whether to contract with the sparse operator image space
        /// \param lx: (output) layout for the x tensor
        /// \param ly: (output) layout for the y tensor
        /// \param volC: (output) number of columns to contract
        /// \param sug_ox: (output) suggested order for the x
        /// \param sug_oy: (output) suggested order for the y
        /// \param sug_oy_trans: (output) suggested order for copying y into x
        ///
        /// For SlowToFast and no Kronecker blocking, it supports:
        ///   (I,D,i,d) x (C,D,d) -> (C,I,i)
        /// where
        /// - (D,d) are the domain RSB dimensions labels, od;
        /// - (I,i) are the image RSB dimensions labels, oi;
        /// - (C,D,d) are the dimensions labels of the right input tensor, ox
        /// - (C,I,i) are the dimensions labels of the output tensor, oy
        /// - D and I has dimensions labels that are not blocked
        /// - d and i has all blocked dimensions labels
        ///
        /// For SlowToFast and no Kronecker blocking, it supports:
        ///   (ki,kd) x (I,D,i,d) x (D,kd,C,d) -> (I,i,C,ki)
        ///

        template <std::size_t Nd, std::size_t Ni, std::size_t Nx, std::size_t Ny>
        void local_bsr_krylov_check(const Coor<Ni> &dimi, const Coor<Nd> &dimd, const Order<Ni> &oi,
                                    const Order<Nd> &od, const Coor<Ni> &blocki,
                                    const Coor<Nd> &blockd, const Coor<Ni> &kroni,
                                    const Coor<Nd> &krond, bool is_kron, const Coor<Nx> &dimx,
                                    const Order<Nx> &ox, const Coor<Ny> &dimy, const Order<Ny> &oy,
                                    char okr, SpMMAllowedLayout xylayout,
                                    MatrixLayout preferred_layout, CoorOrder co, bool &transSp,
                                    MatrixLayout &lx, MatrixLayout &ly, std::size_t &volC,
                                    Order<Nx> &sug_ox, Order<Ny> &sug_oy, Order<Ny> &sug_oy_trans) {

            if (co == FastToSlow) {
                Order<Nx> sug_ox0;
                Order<Ny> sug_oy0;
                Order<Ny> sug_oy_trans0;
                local_bsr_krylov_check(
                    reverse(dimi), reverse(dimd), reverse(oi), reverse(od), reverse(blocki),
                    reverse(blockd), reverse(kroni), reverse(krond), is_kron, reverse(dimx),
                    reverse(ox), reverse(dimy), reverse(oy), okr, xylayout, preferred_layout,
                    SlowToFast, transSp, lx, ly, volC, sug_ox0, sug_oy0, sug_oy_trans0);
                sug_ox = reverse(sug_ox0);
                sug_oy = reverse(sug_oy0);
                sug_oy_trans = reverse(sug_oy_trans0);
                return;
            }

            // Find all common labels in od and oi
            for (char c : od)
                if (std::find(oi.begin(), oi.end(), c) != oi.end())
                    std::runtime_error(
                        "Common label between the domain and image of the sparse matrix");

            // Check the dimensions
            bool failMatch = false;
            for (unsigned int i = 0; i < Nx; ++i) {
                if (ox[i] == okr) continue;
                auto sd = std::find(od.begin(), od.end(), ox[i]);
                if (sd != od.end()) {
                    failMatch |= (dimd[sd - od.begin()] != dimx[i]);
                    continue;
                }
                auto si = std::find(oi.begin(), oi.end(), ox[i]);
                if (si != oi.end()) failMatch |= (dimi[si - oi.begin()] != dimx[i]);
            }
            if (failMatch)
                throw std::runtime_error("bsr_krylov: dimensions of the dense input tensor "
                                         "doesn't match the sparse tensor");
            for (unsigned int i = 0; i < Ny; ++i) {
                if (ox[i] == okr) continue;
                auto sd = std::find(od.begin(), od.end(), oy[i]);
                if (sd != od.end()) {
                    failMatch |= (dimd[sd - od.begin()] != dimy[i]);
                    continue;
                }
                auto si = std::find(oi.begin(), oi.end(), oy[i]);
                if (si != oi.end()) {
                    failMatch |= (dimi[si - oi.begin()] != dimy[i]);
                    continue;
                }
                auto sx = std::find(ox.begin(), ox.end(), oy[i]);
                if (sx != ox.end()) {
                    failMatch |= (dimx[sx - ox.begin()] != dimy[i]);
                    continue;
                }
            }
            if (failMatch)
                throw std::runtime_error(
                    "bsr_krylov: dimensions of the dense output tensor "
                    "doesn't match the sparse tensor or the dense input tensor");

            // Find all common labels in od+oi, ox, and oy
            Order<Nx> oT;
            std::size_t nT = 0;
            for (char c : ox)
                if ((std::find(od.begin(), od.end(), c) != od.end() ||
                     std::find(oi.begin(), oi.end(), c) != oi.end()) &&
                    std::find(oy.begin(), oy.end(), c) != oy.end())
                    oT[nT++] = c;
            if (nT > 0)
                std::runtime_error("Still not supported common dimensions between the sparse input "
                                   "matrix, the dense input matrix, and the dense output matrix");

            // Split the od into the non-blocked dimensions (Ds) and the blocked ones (ds) and the Kronecker ones (kds)
            Order<Nd> oDs, ods, okds;
            Coor<Nd> dimDs, dimds, dimkds;
            std::size_t nDs = 0, nds = 0, nkds = 0;
            for (std::size_t i = 0; i < Nd; ++i) {
                if (blockd[i] > 1) {
                    if (blockd[i] != dimd[i])
                        throw std::runtime_error(
                            "Still not supported partially blocking a dimension");
                    if (krond[i] > 1)
                        throw std::runtime_error(
                            "Invalid simultaneous blocking and Kronecker blocking");
                    ods[nds] = od[i];
                    dimds[nds++] = dimd[i];
                } else if (krond[i] > 1) {
                    if (krond[i] != dimd[i])
                        throw std::runtime_error(
                            "Still not supported partially blocking a dimension");
                    okds[nkds] = od[i];
                    dimkds[nkds++] = dimd[i];
                } else {
                    oDs[nDs] = od[i];
                    dimDs[nDs++] = dimd[i];
                }
            }

            // Split the oi into the non-blocked dimensions (Is) and the blocked ones (is)
            Order<Ni> oIs, ois, okis;
            Coor<Ni> dimIs, dimis, dimkis;
            std::size_t nIs = 0, nis = 0, nkis = 0;
            for (std::size_t i = 0; i < Ni; ++i) {
                if (blocki[i] > 1) {
                    if (dimi[i] > 0 && blocki[i] != dimi[i])
                        throw std::runtime_error(
                            "Still not supported partially blocking a dimension");
                    if (kroni[i] > 1)
                        throw std::runtime_error(
                            "Invalid simultaneous blocking and Kronecker blocking");
                    ois[nis] = oi[i];
                    dimis[nis++] = dimi[i];
                } else if (kroni[i] > 1) {
                    if (kroni[i] != dimi[i])
                        throw std::runtime_error(
                            "Still not supported partially blocking a dimension");
                    okis[nkis] = oi[i];
                    dimkis[nkis++] = dimi[i];
                } else {
                    oIs[nIs] = oi[i];
                    dimIs[nIs++] = dimi[i];
                }
            }

            // Find all common labels in ox to oy
            Order<Nx> oC;
            std::size_t nC = 0;
            volC = 1;
            enum { None, ContractWithDomain, ContractWithImage } kindx = None, kindy = None;
            int ix = 0;
            bool powerFoundOnx = false;
            for (char c : ox) {
                if (std::find(oi.begin(), oi.end(), c) != oi.end()) {
                    if (kindx == ContractWithDomain)
                        throw std::runtime_error(
                            "Unsupported to contract dense input tensor with domain and image "
                            "dimensions of the sparse tensor");
                    else
                        kindx = ContractWithImage;
                } else if (std::find(od.begin(), od.end(), c) != od.end()) {
                    if (kindx == ContractWithImage)
                        throw std::runtime_error(
                            "Unsupported to contract dense input tensor with domain and image "
                            "dimensions of the sparse tensor");
                    else
                        kindx = ContractWithDomain;
                } else if (okr != 0 && c == okr) {
                    powerFoundOnx = true;
                    if (dimx[ix] > 1)
                        throw std::runtime_error("The power dimension on the input vector has "
                                                 "a size larger than one");
                } else if (std::find(oy.begin(), oy.end(), c) != oy.end()) {
                    oC[nC++] = c;
                    volC *= dimx[ix];
                } else
                    throw std::runtime_error(
                        "Dimension label for the dense input vector doesn't match the "
                        "input sparse dimensions nor the dense output dimensions");

                ix++;
            }

            // Find all common labels in ox to oy
            bool powerFoundOny = false;
            int power = 1;
            int iy = 0;
            for (char c : oy) {
                if (std::find(oi.begin(), oi.end(), c) != oi.end()) {
                    if (kindy == ContractWithDomain)
                        throw std::runtime_error("Unsupported to an output tensor with "
                                                 "dimensions both from the domain "
                                                 "and the image on the sparse matrix");
                    else
                        kindy = ContractWithImage;
                } else if (std::find(od.begin(), od.end(), c) != od.end()) {
                    if (kindy == ContractWithImage)
                        throw std::runtime_error("Unsupported to an output tensor with "
                                                 "dimensions both from the domain "
                                                 "and the image on the sparse matrix");
                    else
                        kindy = ContractWithDomain;
                } else if (okr != 0 && c == okr) {
                    powerFoundOny = true;
                    power = dimy[iy];
                } else if (std::find(ox.begin(), ox.end(), c) != ox.end()) {
                    // Do nothing
                } else {
                    throw std::runtime_error(
                        "Dimension label for the dense input vector doesn't match the "
                        "input sparse dimensions nor the dense output dimensions");
                }
                iy++;
            }

            // Check okr: either zero or a label on oy
            if (okr != 0 && (!powerFoundOnx || !powerFoundOny))
                throw std::runtime_error(
                    "The power dimension isn't on the input or output dense tensor");

            // If power, dimi should be equal to dimd
            if (okr != 0) {
                if (Nd != Ni)
                    throw std::runtime_error("Unsupported power for operators that have "
                                             "different number of dimensions "
                                             "for the domain and image spaces");
                if (power > 1)
                    for (unsigned int i = 0, i1 = std::min(Nd, Ni); i < i1; ++i)
                        if (dimd[i] != dimi[i])
                            throw std::runtime_error("When using powers the domain and the image "
                                                     "of the sparse operator should be the same");
            }

            // Check that kindx and kindy aren't None and they are distinct
            if (kindx == None)
                throw std::runtime_error("Unsupported to contract sparse and dense tensors "
                                         "without a common dimension");
            if (kindy == None)
                throw std::runtime_error(
                    "Unsupported to the resulting dense tensor of contracting sparse and dense "
                    "tensors has no common dimension with the sparse tensor");
            if (kindx == kindy) throw std::runtime_error("Invalid contraction");

            if (!is_kron) {
                // Contraction with the blocking:
                // Check that ox should one of (okr,C,D,d) or (okr,D,d,C) or (okr,C,I,i) or (okr,I,i,C)

                ly = lx = preferred_layout;
                if (kindx == ContractWithDomain) {
                    sug_ox = (lx == ColumnMajor ? concat<Nx>(okr, oC, nC, oDs, nDs, ods, nds)
                                                : concat<Nx>(okr, oDs, nDs, ods, nds, oC, nC));

                    sug_oy = (ly == ColumnMajor ? concat<Ny>(okr, oC, nC, oIs, nIs, ois, nis)
                                                : concat<Ny>(okr, oIs, nIs, ois, nis, oC, nC));
                } else {
                    sug_ox = (lx == ColumnMajor ? concat<Nx>(okr, oC, nC, oIs, nIs, ois, nis)
                                                : concat<Nx>(okr, oIs, nIs, ois, nis, oC, nC));

                    sug_oy = (ly == ColumnMajor ? concat<Ny>(okr, oC, nC, oDs, nDs, ods, nds)
                                                : concat<Ny>(okr, oDs, nDs, ods, nds, oC, nC));
                }
            } else { // !is_kron
                // Contraction with the blocking and the Kronecker blocking
                // Check that ox should (okr,D,d,C,kd) or (okr,I,i,C,ki) for row major,
                // and (okr,D,C,kd,d) or (okr,I,C,ki,i) for alt row major,
                // and (okr,kd,C,D,d) or (okr,ki,C,I,i) for column major.

                Order<Nx> sug_ox_row_major, sug_ox_altrow_major, sug_ox_col_major;
                Order<Ny> sug_oy_row_major, sug_oy_altrow_major, sug_oy_col_major;
                if (kindx == ContractWithDomain) {
                    sug_ox_row_major = concat<Nx>(okr, oDs, nDs, ods, nds, oC, nC, okds, nkds);
                    sug_ox_altrow_major = concat<Nx>(okr, oDs, nDs, oC, nC, okds, nkds, ods, nds);
                    sug_ox_col_major = concat<Nx>(okr, okds, nkds, oC, nC, oDs, nDs, ods, nds);
                    sug_oy_row_major = concat<Ny>(okr, oIs, nIs, ois, nis, oC, nC, okis, nkis);
                    sug_oy_altrow_major = concat<Ny>(okr, oIs, nIs, oC, nC, okis, nkis, ois, nis);
                    sug_oy_col_major = concat<Ny>(okr, okis, nkis, oC, nC, oIs, nIs, ois, nis);
                } else {
                    sug_ox_row_major = concat<Nx>(okr, oIs, nIs, ois, nis, oC, nC, okis, nkis);
                    sug_ox_altrow_major = concat<Nx>(okr, oIs, nIs, oC, nC, okis, nkis, ois, nis);
                    sug_ox_col_major = concat<Nx>(okr, okis, nkis, oC, nC, oIs, nIs, ois, nis);
                    sug_oy_row_major = concat<Ny>(okr, oDs, nDs, ods, nds, oC, nC, okds, nkds);
                    sug_oy_altrow_major = concat<Ny>(okr, oDs, nDs, oC, nC, okds, nkds, ods, nds);
                    sug_oy_col_major = concat<Ny>(okr, okds, nkds, oC, nC, oDs, nDs, ods, nds);
                }
                //if (ox == sug_ox_row_major && oy == sug_oy_row_major) {
                //    ly = lx = RowMajor;
                //} else if (ox == sug_ox_col_major && oy == sug_oy_col_major) {
                //    ly = lx = ColumnMajor;
                //} else {
                //    ly = lx = preferred_layout;
                //}
                //if ((xylayout == ColumnMajorForY && ly != ColumnMajor) ||
                //    (xylayout == ColumnMajorForXandY && lx != ColumnMajor)) {
                //    lx = ly = ColumnMajor;
                //}
                //if (xylayout == RowMajorForXandY && lx != RowMajor) { lx = ly = RowMajor; }
                ly = lx = preferred_layout;
                sug_ox = lx == RowMajor
                             ? sug_ox_row_major
                             : (lx == AltKronRowMajor ? sug_ox_altrow_major : sug_ox_col_major);
                sug_oy = ly == RowMajor
                             ? sug_oy_row_major
                             : (ly == AltKronRowMajor ? sug_oy_altrow_major : sug_oy_col_major);
            }

            if (okr != 0 && power > 1) {
                sug_oy_trans = sug_oy;
                for (unsigned int i = 0; i < Ny; ++i) {
                    if (kindx == ContractWithDomain) {
                        auto s = std::find(oi.begin(), oi.end(), sug_oy_trans[i]);
                        if (s != oi.end()) sug_oy_trans[i] = od[s - oi.begin()];
                    } else {
                        auto s = std::find(od.begin(), od.end(), sug_oy_trans[i]);
                        if (s != od.end()) sug_oy_trans[i] = oi[s - od.begin()];
                    }
                }
            }

            transSp = kindx == ContractWithImage;
        }

        /// RSB operator - tensor multiplication
        /// \param pim: partitioning of the RSB operator image in consecutive ranges
        /// \param pdm: pseudo-partitioning of the RSB operator domain in consecutive ranges
        /// \param oim: dimension labels for the RSB operator image space
        /// \param odm: dimension labels for the RSB operator domain space
        /// \param blockim: image dimensions of the block
        /// \param blockdm: domain dimensions of the block
        /// \param vm: BSR tensor components
        /// \param px: partitioning of the right tensor in consecutive ranges
        /// \param ox: dimension labels for the right operator
        /// \param vx: right input tensor components
        /// \param py: partitioning of the resulting tensor in consecutive ranges
        /// \param oy: dimension labels for the output tensor
        /// \param okr: dimension label for the RSB operator powers (or zero for a single power)
        /// \param vy: output tensor components
        /// \param co: coordinate linearization order
        /// \param copyadd: either copy or add the multiplication result into the output tensor y

        template <std::size_t Nd, std::size_t Ni, std::size_t Nx, std::size_t Ny, typename T,
                  typename XPU>
        void local_bsr_krylov(const BSR<Nd, Ni, T, XPU> &bsr, const Order<Ni> &oim,
                              const Order<Nd> &odm, const Coor<Nx> &sizex,
                              const From_size<Nx> &fragmentsd, const Order<Nx> &ox,
                              const std::vector<vector<T, XPU>> &vx, const Coor<Ny> &dimy,
                              const Order<Ny> &oy, char okr, vector<T, XPU> vy) {

            tracker<XPU> _t(std::string("local BSR matvec (") + bsr.implementation() +
                                std::string(")"),
                            vy.ctx());

            // Quick exit
            if (volume(fragmentsd) == 0 && volume(dimy) == 0) return;

            // Check that the domain fragments are the same ones expected
            if (fragmentsd.size() != bsr.v.fragmentsd.size())
                throw std::runtime_error("local_bsr_krylov: unsupported input option, fragmentsd");
            Coor<Nd> permd = find_permutation(ox, odm);
            for (unsigned int i = 0; i < fragmentsd.size(); ++i) {
                if (reorder_coor(fragmentsd[i][0], permd) != bsr.v.fragmentsd[i][0] ||
                    reorder_coor(fragmentsd[i][1], permd) != bsr.v.fragmentsd[i][1])
                    throw std::runtime_error(
                        "local_bsr_krylov: unsupported input option, fragmentsd");
            }

            // Check inputs and get the common dimensions
            bool transSp;
            MatrixLayout lx, ly;
            std::size_t volC;
            Order<Nx> sug_ox;
            Order<Ny> sug_oy;
            Order<Ny> sug_oy_trans;
            bool is_kron =
                (volume(bsr.v.krond) > 1 || volume(bsr.v.kroni) > 1 || bsr.v.kron_it.size() > 0);
            local_bsr_krylov_check(bsr.v.dimi, bsr.v.dimd, oim, odm, bsr.v.blocki, bsr.v.blockd,
                                   bsr.v.kroni, bsr.v.krond, is_kron, sizex, ox, dimy, oy, okr,
                                   bsr.allowLayout, bsr.preferredLayout, bsr.v.co, transSp, lx, ly,
                                   volC, sug_ox, sug_oy, sug_oy_trans);
            if (sug_ox != ox || sug_oy != oy)
                throw std::runtime_error(
                    "Unsupported layout for the input and output dense tensors");

            std::size_t vold = volume(bsr.v.dimd), voli = volume(bsr.v.dimi);
            IndexType bi = volume(bsr.v.blocki);
            IndexType bd = volume(bsr.v.blockd);
            IndexType ki = volume(bsr.v.kroni);
            IndexType kd = volume(bsr.v.krond);
            if (vold == 0 || voli == 0) return;
            // Layout for row major: (kd,n,bd,rows)
            // Layout for alt row major: (bd,kd,n,rows)
            // Layout for column major: (bd,rows,n,kd)
<<<<<<< HEAD
            IndexType ldx = lx == ColumnMajor
                                ? (!transSp ? vold / kd : voli / ki)
                                : (lx == AltKronRowMajor ? (!transSp ? bd : bi) : 1) * volC;
            IndexType ldy = ly == ColumnMajor
                                ? (!transSp ? voli / ki : vold / kd)
                                : (ly == AltKronRowMajor ? (!transSp ? bi : bd) : 1) * volC;
=======
            IndexType ldx = lx == ColumnMajor ? (!transSp ? vold / kd : voli / ki) : volC;
            IndexType ldy = ly == ColumnMajor ? (!transSp ? voli / ki : vold / kd) : volC;
>>>>>>> 838a8c36

            // Do the contraction
            _t.flops = bsr.getFlopsPerMatvec(volC, lx);
            _t.memops = bsr.getMemopsPerMatvec(volC, lx);
            _t.arity = volC;
            bsr(transSp, vx, ldx, lx, vy, ldy, ly, volC);
        }

        /// Get the partitions for the dense input and output tensors
        /// \param p0: partitioning of the first origin tensor in consecutive ranges
        /// \param o0: dimension labels for the first operator
        /// \param sizex: number of elements to operate in each dimension
        /// \param p1: partitioning of the second origin tensor in consecutive ranges
        /// \param o1: dimension labels for the second operator
        /// \param o_r: dimension labels for the output operator

        template <std::size_t Nd, std::size_t Ni, std::size_t Nx, std::size_t Ny, typename Comm>
        std::pair<Proc_ranges<Nx>, Proc_ranges<Ny>>
        get_output_partition(Proc_ranges<Nd> pd, const Order<Nd> &od, Proc_ranges<Ni> pi,
                             const Order<Ni> &oi, Proc_ranges<Nx> px, const Order<Nx> &ox,
                             const Order<Nx> &sug_ox, const Coor<Nx> &sizex, const Order<Ny> &oy,
                             const Order<Ny> &sug_oy, char okr, const Comm &comm,
                             bool just_local = false) {
            assert(pd.size() == pi.size() && pi.size() == px.size());

            // Find partition on cache
            Order<Nd + Ni> om = concat(od, oi);
            using Key =
                std::tuple<Proc_ranges<Nd>, Proc_ranges<Ni>, Proc_ranges<Nx>, Coor<Nx>,
                           PairPerms<Nd + Ni, Nx>, PairPerms<Nx, Ny>, PairPerms<Nd + Ni, Ny>,
                           PairPerms<Nx, Nx>, PairPerms<Ny, Ny>, char, bool, int>;
            struct cache_tag {};
            auto cache = getCache<Key, std::pair<Proc_ranges<Nx>, Proc_ranges<Ny>>, TupleHash<Key>,
                                  cache_tag>(Cpu{});
            Key key{pd,
                    pi,
                    px,
                    sizex,
                    get_perms(om, ox),
                    get_perms(ox, oy),
                    get_perms(om, oy),
                    get_perms(ox, sug_ox),
                    get_perms(oy, sug_oy),
                    okr,
                    just_local,
                    just_local ? comm.rank : 0};
            auto it = cache.find(key);
            if (it != cache.end()) return it->second.value;

            // Find position of the power label
            int power_pos = 0;
            if (okr != 0) {
                auto it_oy = std::find(oy.begin(), oy.end(), okr);
                if (it_oy == oy.end())
                    throw std::runtime_error("The dimension label `okr` wasn't found on `oy`");
                power_pos = it_oy - oy.begin();
            }

            // Create partition
            Proc_ranges<Nx> pxr(px.size());
            Proc_ranges<Ny> pyr(px.size());
            for (unsigned int i = 0; i < pi.size(); ++i) {
                if (just_local && i != comm.rank) continue;
                if (pd[i].size() % pi[i].size() != 0) throw std::runtime_error("wtf");
                std::size_t num_fragments = pd[i].size() / pi[i].size();
                pxr[i].resize(pd[i].size());
                for (unsigned int j = 0; j < pd[i].size(); ++j) {
                    pxr[i][j][0] =
                        get_dimensions(om, concat(pd[i][j][0], pi[i][j / num_fragments][0]), ox,
                                       {{}}, sug_ox, false);
                    pxr[i][j][1] =
                        get_dimensions(om, concat(pd[i][j][1], pi[i][j / num_fragments][1]), ox,
                                       sizex, sug_ox, false);

                    // Normalize range
                    if (volume(pxr[i][j][1]) == 0) pxr[i][j][0] = pxr[i][j][1] = Coor<Nx>{{}};
                }
                pyr[i].resize(pi[i].size());
                for (unsigned int j = 0; j < pi[i].size(); ++j) {
                    pyr[i][j][0] =
                        get_dimensions(om, concat(pd[i][j * num_fragments][0], pi[i][j][0]), ox,
                                       {{}}, sug_oy, false);
                    pyr[i][j][1] =
                        get_dimensions(om, concat(pd[i][j * num_fragments][1], pi[i][j][1]), ox,
                                       sizex, sug_oy, false);
                    if (okr != 0) {
                        pyr[i][j][0][power_pos] = 0;
                        pyr[i][j][1][power_pos] = 1;
                    }

                    // Normalize range
                    if (volume(pyr[i][j][1]) == 0) pyr[i][j][0] = pyr[i][j][1] = Coor<Ny>{{}};
                }
            }
            cache.insert(key, {pxr, pyr}, storageSize(pxr) + storageSize(pyr));

            return {pxr, pyr};
        }

        template <std::size_t N>
        From_size<N> get_range(const From_size<N> &p, std::size_t first, std::size_t num_elems) {
            return From_size<N>(p.data() + first, p.data() + first + num_elems);
        }

        template <std::size_t N, typename T, typename XPU>
        std::vector<vector<T, XPU>> get_range(const std::vector<Component<N, T, XPU>> &v,
                                              std::size_t first, std::size_t num_elems) {
            std::vector<vector<T, XPU>> r;
            for (const auto &c : v)
                if (first <= c.componentId && c.componentId < first + num_elems) r.push_back(c.it);
            return r;
        }

        /// RSB operator - tensor multiplication
        /// \param bsr: BSR tensor components
        /// \param oim: dimension labels for the RSB operator image space
        /// \param odm: dimension labels for the RSB operator domain space
        /// \param px: partitioning of the right tensor in consecutive ranges
        /// \param ox: dimension labels for the right operator
        /// \param vx: right input tensor components
        /// \param py: partitioning of the resulting tensor in consecutive ranges
        /// \param oy: dimension labels for the output tensor
        /// \param okr: dimension label for the RSB operator powers (or zero for a single power)
        /// \param vy: output tensor components
        /// \param co: coordinate linearization order
        /// \param copyadd: either copy or add the multiplication result into the output tensor y

        template <std::size_t Nd, std::size_t Ni, std::size_t Nx, std::size_t Ny, typename T,
                  typename Comm, typename XPU0, typename XPU1>
        Request bsr_krylov(T alpha, const BSRComponents_tmpl<Nd, Ni, T, XPU0, XPU1> bsr,
                           const Order<Ni> oim, const Order<Nd> odm, const Proc_ranges<Nx> &px,
                           const Order<Nx> &ox, const Coor<Nx> &fromx, const Coor<Nx> &sizex,
                           const Coor<Nx> &dimx, const Components_tmpl<Nx, T, XPU0, XPU1> &vx,
                           T beta, const Proc_ranges<Ny> py, const Order<Ny> oy,
                           const Coor<Ny> fromy, const Coor<Ny> sizey, const Coor<Ny> dimy,
                           char okr, const Components_tmpl<Ny, T, XPU0, XPU1> vy, Comm comm,
                           CoorOrder co, bool just_local = false) {

            // Check that common arguments have the same value in all processes

            if (getDebugLevel() >= 1) {
                if (!just_local) {
                    struct tag_type {}; // For hashing template arguments
                    check_consistency(std::make_tuple(std::string("bsr_krylov"), alpha, oim, odm,
                                                      px, ox, fromx, sizex, dimx, beta, py, oy,
                                                      fromy, sizey, dimy, okr, comm.nprocs, co,
                                                      typeid(tag_type).hash_code()),
                                      comm);
                }
                for (const auto &i : bsr.c.first) sync(i.v.it.ctx());
                for (const auto &i : bsr.c.second) sync(i.v.it.ctx());
            }

            tracker<Cpu> _t("distributed BSR matvec", Cpu{0});

            // Check that co is that same as BSR
            if (co != bsr.co)
                throw std::runtime_error("Unsupported to use a different coordinate ordering that "
                                         "one used to create the matrix");

            /// Get power and bring pieces of BSR operator to do powers without extra communications
            unsigned int power = 1;
            unsigned int power_pos = 0;
            if (okr != 0) {
                auto it_oy = std::find(oy.begin(), oy.end(), okr);
                if (it_oy == oy.end())
                    throw std::runtime_error("The dimension label `okr` wasn't found on `oy`");
                power_pos = it_oy - oy.begin();
                power = sizey[power_pos];
            }

            // Generate the partitioning and the storage for the dense matrix input and output tensor
            Order<Nx> sug_ox = ox;
            Order<Ny> sug_oy = oy;
            Order<Ny> sug_oy_trans;
            if (bsr.c.first.size() > 0) {
                bool transSp;
                MatrixLayout lx, ly;
                std::size_t volC;
                bool is_kron =
                    (volume(bsr.c.first[0].v.krond) > 1 || volume(bsr.c.first[0].v.kroni) > 1 ||
                     bsr.c.first[0].v.kron_it.size() > 0);
                local_bsr_krylov_check(bsr.dimi, bsr.dimd, oim, odm, bsr.blocki, bsr.blockd,
                                       bsr.kroni, bsr.krond, is_kron, sizex, ox, sizey, oy, okr,
                                       bsr.c.first[0].allowLayout, bsr.c.first[0].preferredLayout,
                                       co, transSp, lx, ly, volC, sug_ox, sug_oy, sug_oy_trans);
            } else if (bsr.c.second.size() > 0) {
                bool transSp;
                MatrixLayout lx, ly;
                std::size_t volC;
                bool is_kron =
                    (volume(bsr.c.second[0].v.krond) > 1 || volume(bsr.c.second[0].v.kroni) > 1 ||
                     bsr.c.second[0].v.kron_it.size() > 0);
                local_bsr_krylov_check(bsr.dimi, bsr.dimd, oim, odm, bsr.blocki, bsr.blockd,
                                       bsr.kroni, bsr.krond, is_kron, sizex, ox, sizey, oy, okr,
                                       bsr.c.second[0].allowLayout, bsr.c.second[0].preferredLayout,
                                       co, transSp, lx, ly, volC, sug_ox, sug_oy, sug_oy_trans);
            }
            Coor<Nx> sug_sizex = reorder_coor(sizex, find_permutation(ox, sug_ox));
            Coor<Ny> sizey0 = sizey;
            if (power > 1) sizey0[power_pos] = 1;
            Coor<Ny> sug_sizey = reorder_coor(sizey0, find_permutation(oy, sug_oy));

            auto pxy_ = get_output_partition(bsr.pd, odm, bsr.pi, oim, px, ox, sug_ox, sizex, oy,
                                             sug_oy, okr, comm, just_local);

            // Copy the input dense tensor to a compatible layout to the sparse tensor
            Proc_ranges<Nx> px_ = pxy_.first;
            ForceLocal force_local = (just_local ? doForceLocal : dontForceLocal);
            auto vx_and_req = reorder_tensor_request(
                px, ox, fromx, sizex, dimx, vx, px_, sug_sizex, sug_ox,
                get_mock_components_for_domain(bsr), comm, co,
                power > 1 ? doCopy : avoidCopy /* force copy when power > 1 */, doCacheAlloc,
                force_local);

            // Scale the output vector if beta isn't 0 or 1
            if (std::norm(beta) != 0 && beta != T{1})
                copy<Ny, Ny, T>(beta, py, fromy, sizey, dimy, oy, toConst(vy), py, fromy, dimy, oy,
                                vy, comm, EWOp::Copy{}, co, force_local);

            Request bsr_req = [=] {
                tracker<Cpu> _t("distributed BSR matvec", Cpu{0});

                // Wait for the data to be ready
                wait(std::get<1>(vx_and_req));
                Components_tmpl<Nx, T, XPU0, XPU1> vx_ = std::get<0>(vx_and_req);

                // Allocate the output tensor
                Proc_ranges<Ny> py_ = pxy_.second;
                Components_tmpl<Ny, T, XPU0, XPU1> vy_ =
                    (std::norm(beta) == 0.0
                         ? like_this_components(py, oy, fromy, dimy, vy, py_, sug_oy, sug_sizey,
                                                get_mock_components_for_image(bsr), comm, avoidCopy,
                                                doCacheAlloc)
                         : like_this_components(py_, vx_, comm, doCacheAlloc));

                // Do contraction
                for (unsigned int p = 0; p < power; ++p) {
                    for (unsigned int i = 0; i < bsr.c.first.size(); ++i) {
                        const unsigned int componentIdd = bsr.c.first[i].v.first_domain_componentId;
                        const unsigned int componentIdi = bsr.c.first[i].v.componentId;
                        const unsigned int num_elems = bsr.c.first[i].v.fragmentsd.size();
                        local_bsr_krylov<Nd, Ni, Nx, Ny, T>(
                            bsr.c.first[i], oim, odm, sug_sizex,
                            get_range(px_[comm.rank], componentIdd, num_elems), sug_ox,
                            get_range(vx_.first, componentIdd, num_elems),
                            py_[comm.rank][componentIdi][1], sug_oy, okr, vy_.first[i].it);
                    }
                    for (unsigned int i = 0; i < bsr.c.second.size(); ++i) {
                        const unsigned int componentIdd =
                            bsr.c.second[i].v.first_domain_componentId;
                        const unsigned int componentIdi = bsr.c.second[i].v.componentId;
                        const unsigned int num_elems = bsr.c.second[i].v.fragmentsd.size();
                        local_bsr_krylov<Nd, Ni, Nx, Ny, T>(
                            bsr.c.second[i], oim, odm, sug_sizex,
                            get_range(px_[comm.rank], componentIdd, num_elems), sug_ox,
                            get_range(vx_.second, componentIdd, num_elems),
                            py_[comm.rank][componentIdi][1], sug_oy, okr, vy_.second[i].it);
                    }

                    // Copy the result to final tensor
                    Coor<Ny> fromyi = fromy;
                    if (p > 0) fromyi[power_pos] += p;
                    if (std::norm(beta) == 0)
                        copy<Ny, Ny, T>(p == 0 ? alpha : T{1}, py_, {{}}, sug_sizey, sug_sizey,
                                        sug_oy, toConst(vy_), py, fromyi, dimy, oy, vy, comm,
                                        EWOp::Copy{}, co, force_local);
                    else
                        copy<Ny, Ny, T>(p == 0 ? alpha : T{1}, py_, {{}}, sug_sizey, sug_sizey,
                                        sug_oy, toConst(vy_), py, fromyi, dimy, oy, vy, comm,
                                        EWOp::Add{}, co, force_local);

                    // Copy the result into x for doing the next power
                    if (p == power - 1) break;
                    copy<Nx, Nx, T>(T{0}, px_, {{}}, sug_sizex, sug_sizex, sug_ox, toConst(vx_),
                                    px_, {{}}, sug_sizex, sug_ox, vx_, comm, EWOp::Copy{}, co,
                                    force_local);
                    copy<Ny, Nx, T>(T{1}, py_, {{}}, sug_sizey, sug_sizey, sug_oy_trans,
                                    toConst(vy_), px_, {{}}, sug_sizex, sug_ox, vx_, comm,
                                    EWOp::Copy{}, co, force_local);
                }
            };

            _t.stop();

            // Do the contraction now if we have all the data ready; otherwise, postpone
            Request r;
            if (vx_and_req.second)
                r = bsr_req;
            else
                wait(bsr_req);

            if (getDebugLevel() >= 1) {
                for (const auto &i : bsr.c.first) sync(i.v.it.ctx());
                for (const auto &i : bsr.c.second) sync(i.v.it.ctx());
                if (!just_local) barrier(comm);
            }

            return r;
        }
    }

#ifdef SUPERBBLAS_USE_MPI
    /// Create BSR sparse operator
    /// \param pim: partitioning of the RSB operator image in consecutive ranges
    /// \param dimi: image dimension size
    /// \param ncomponentsi: number of consecutive components in each MPI rank for the image
    /// \param pdm: pseudo-partitioning of the RSB operator domain in consecutive ranges
    /// \param dimd: domain dimension size
    /// \param ncomponentsd: number of consecutive components in each MPI rank for the domain
    /// \param ncomponents: number of consecutive components in each MPI rank
    /// \param blockim: image dimensions of the block
    /// \param blockdm: domain dimensions of the block
    /// \param blockImFast: whether the blocks are stored with the image indices the fastest
    /// \param ii: ii[i] is the index of the first nonzero block on the i-th blocked image operator element
    /// \param jj: domain coordinates of the nonzero blocks of RSB operator
    /// \param v: nonzero values
    /// \param ctx: context
    /// \param co: coordinate linearization order; either `FastToSlow` for natural order or `SlowToFast` for lexicographic order
    /// \param bsrh (out) handle to BSR nonzero pattern
    ///
    /// NOTE: keep allocated the space pointed out by ii, jj, and v until calling `destroy_bsr`.

    template <std::size_t Nd, std::size_t Ni, typename T>
    void create_bsr(const PartitionItem<Ni> *pim, const Coor<Ni> &dimi, int ncomponentsi,
                    const PartitionItem<Nd> *pdm, const Coor<Nd> &dimd, int ncomponentsd,
                    const Coor<Ni> &blockim, const Coor<Nd> &blockdm, bool blockImFast,
                    IndexType **ii, Coor<Nd> **jj, const T **v, const Context *ctx,
                    MPI_Comm mpicomm, CoorOrder co, BSR_handle **bsrh, Session session = 0) {

        detail::MpiComm comm = detail::get_comm(mpicomm);

        detail::BSRComponents<Nd, Ni, T> *r =
            new detail::BSRComponents<Nd, Ni, T>{detail::get_bsr_components<Nd, Ni, T>(
                (T **)v, ii, jj, nullptr, ctx, ncomponentsi, pim, dimi, ncomponentsd, pdm, dimd,
                blockdm, blockim, detail::ones<Nd>(), detail::ones<Ni>(), blockImFast, comm, co,
                session)};
        *bsrh = r;
    }

    /// Create Kronecker BSR sparse operator
    /// \param pim: partitioning of the RSB operator image in consecutive ranges
    /// \param dimi: image dimension size
    /// \param ncomponentsi: number of consecutive components in each MPI rank for the image
    /// \param pdm: pseudo-partitioning of the RSB operator domain in consecutive ranges
    /// \param dimd: domain dimension size
    /// \param ncomponentsd: number of consecutive components in each MPI rank for the domain
    /// \param blockim: image dimensions of the block
    /// \param blockdm: domain dimensions of the block
    /// \param kronim: image dimensions of the Kronecker block
    /// \param krondm: domain dimensions of the Kronecker block
    /// \param blockImFast: whether the blocks and Kronecker blocks are stored with the image indices the fastest
    /// \param ii: ii[i] is the index of the first nonzero block on the i-th blocked image operator element
    /// \param jj: domain coordinates of the nonzero blocks of RSB operator
    /// \param v: nonzero values for the blocks
    /// \param kronv: nonzero values for the Kronecker blocks
    /// \param ctx: context
    /// \param co: coordinate linearization order; either `FastToSlow` for natural order or `SlowToFast` for lexicographic order
    /// \param bsrh (out) handle to BSR nonzero pattern
    ///
    /// NOTE: keep allocated the space pointed out by ii, jj, and v until calling `destroy_bsr`.

    template <std::size_t Nd, std::size_t Ni, typename T>
    void create_kron_bsr(const PartitionItem<Ni> *pim, const Coor<Ni> &dimi, int ncomponentsi,
                         const PartitionItem<Nd> *pdm, const Coor<Nd> &dimd, int ncomponentsd,
                         const Coor<Ni> &blockim, const Coor<Nd> &blockdm, const Coor<Ni> &kronim,
                         const Coor<Nd> &krondm, bool blockImFast, IndexType **ii, Coor<Nd> **jj,
                         const T **v, const T **kronv, const Context *ctx, MPI_Comm mpicomm,
                         CoorOrder co, BSR_handle **bsrh, Session session = 0) {

        detail::MpiComm comm = detail::get_comm(mpicomm);

        detail::BSRComponents<Nd, Ni, T> *r =
            new detail::BSRComponents<Nd, Ni, T>{detail::get_bsr_components<Nd, Ni, T>(
                (T **)v, ii, jj, (T **)kronv, ctx, ncomponentsi, pim, dimi, ncomponentsd, pdm, dimd,
                blockdm, blockim, krondm, kronim, blockImFast, comm, co, session)};
        *bsrh = r;
    }

    /// BSR sparse operator - tensor multiplication
    /// \param bsrh: BSR handle
    /// \param oim: dimension labels for the RSB operator image space
    /// \param odm: dimension labels for the RSB operator domain space
    /// \param px: partitioning of the right tensor in consecutive ranges
    /// \param ox: dimension labels for the right operator
    /// \param vx: data for the second operator
    /// \param py: partitioning of the resulting tensor in consecutive ranges
    /// \param oy: dimension labels for the output tensor
    /// \param okr: dimension label for the RSB operator powers (or zero for a single power)
    /// \param vy: data for the output tensor
    /// \param ctxy: context for each data pointer in vy
    /// \param just_local: compute the local part of the product only

    template <std::size_t Nd, std::size_t Ni, std::size_t Nx, std::size_t Ny, typename T>
    void bsr_krylov(T alpha, BSR_handle *bsrh, const char *oim, const char *odm,
                    const PartitionItem<Nx> *px, int ncomponents, const char *ox,
                    const Coor<Nx> &fromx, const Coor<Nx> &sizex, const Coor<Nx> &dimx,
                    const T **vx, T beta, const PartitionItem<Ny> *py, const char *oy,
                    const Coor<Ny> &fromy, const Coor<Ny> &sizey, const Coor<Ny> &dimy, char okr,
                    T **vy, const Context *ctx, MPI_Comm mpicomm, CoorOrder co,
                    Request *request = nullptr, bool just_local = false, Session session = 0) {

        Order<Ni> oim_ = detail::toArray<Ni>(oim, "oim");
        Order<Nd> odm_ = detail::toArray<Nd>(odm, "odm");
        Order<Nx> ox_ = detail::toArray<Nx>(ox, "ox");
        Order<Ny> oy_ = detail::toArray<Ny>(oy, "oy");

        detail::MpiComm comm = detail::get_comm(mpicomm);

        detail::BSRComponents<Nd, Ni, T> *bsr =
            detail::get_bsr_components_from_handle<Nd, Ni, T>(bsrh, ctx, ncomponents, comm, co);

        Request r = detail::bsr_krylov<Nd, Ni, Nx, Ny, T>(
            alpha, *bsr, oim_, odm_, detail::get_from_size(px, ncomponents * comm.nprocs, comm),
            ox_, fromx, sizex, dimx,
            detail::get_components<Nx>((T **)vx, nullptr, ctx, ncomponents, px, comm, session),
            beta, detail::get_from_size(py, ncomponents * comm.nprocs, comm), oy_, fromy, sizey,
            dimy, okr, detail::get_components<Ny>(vy, nullptr, ctx, ncomponents, py, comm, session),
            comm, co, just_local);

        if (request)
            *request = r;
        else
            wait(r);
    }

    /// Return the preferred layout for the input and output tensor in `bsr_krylov`
    /// \param bsrh: BSR handle
    /// \param ncomponents: number of components in the BSR handle
    /// \param ctx: context for each data pointer in the BSR handle
    /// \param comm: MPI communicator
    /// \param co: coordinate linearization order; either `FastToSlow` for natural order or `SlowToFast` for lexicographic order
    /// \param preferred_layout_for_x: (out) preferred layout for the input tensor for each component
    /// \param preferred_layout_for_y: (out) preferred layout for the output tensor for each component

    template <std::size_t Nd, std::size_t Ni, typename T>
    void bsr_get_preferred_layout(BSR_handle *bsrh, int ncomponents, const Context *ctx,
                                  MPI_Comm mpicomm, CoorOrder co,
                                  MatrixLayout *preferred_layout_for_x,
                                  MatrixLayout *preferred_layout_for_y) {

        detail::MpiComm comm = detail::get_comm(mpicomm);

        detail::BSRComponents<Nd, Ni, T> *bsr =
            detail::get_bsr_components_from_handle<Nd, Ni, T>(bsrh, ctx, ncomponents, comm, co);

        for (unsigned int i = 0; i < bsr->c.first.size(); ++i) {
            const unsigned int componentId = bsr->c.first[i].v.componentId;
            preferred_layout_for_x[componentId] = bsr->c.first[i].preferredLayout;
            preferred_layout_for_y[componentId] =
                bsr->c.first[i].allowLayout == detail::ColumnMajorForY
                    ? ColumnMajor
                    : bsr->c.first[i].preferredLayout;
        }
        for (unsigned int i = 0; i < bsr->c.second.size(); ++i) {
            const unsigned int componentId = bsr->c.second[i].v.componentId;
            preferred_layout_for_x[componentId] = bsr->c.second[i].preferredLayout;
            preferred_layout_for_y[componentId] =
                bsr->c.second[i].allowLayout == detail::ColumnMajorForY
                    ? ColumnMajor
                    : bsr->c.second[i].preferredLayout;
        }
    }
#endif // SUPERBBLAS_USE_MPI

    /// Create BSR sparse operator
    /// \param pim: partitioning of the RSB operator image in consecutive ranges
    /// \param dimi: image dimension size
    /// \param ncomponentsi: number of consecutive components in each MPI rank for the image
    /// \param pdm: pseudo-partitioning of the RSB operator domain in consecutive ranges
    /// \param dimd: domain dimension size
    /// \param ncomponentsd: number of consecutive components in each MPI rank for the domain
    /// \param blockim: image dimensions of the block
    /// \param blockdm: domain dimensions of the block
    /// \param blockImFast: whether the blocks are stored with the image indices the fastest
    /// \param ii: ii[i] is the index of the first nonzero block on the i-th blocked image operator element
    /// \param jj: domain coordinates of the nonzero blocks of RSB operator
    /// \param v: nonzero values
    /// \param ctx: context
    /// \param co: coordinate linearization order; either `FastToSlow` for natural order or `SlowToFast` for lexicographic order
    /// \param bsrh (out) handle to BSR nonzero pattern
    ///
    /// NOTE: keep allocated the space pointed out by ii, jj, and v until calling `destroy_bsr`.

    template <std::size_t Nd, std::size_t Ni, typename T>
    void create_bsr(const PartitionItem<Ni> *pim, const Coor<Ni> &dimi, int ncomponentsi,
                    const PartitionItem<Nd> *pdm, const Coor<Nd> &dimd, int ncomponentsd,
                    const Coor<Ni> &blockim, const Coor<Nd> &blockdm, bool blockImFast,
                    IndexType **ii, Coor<Nd> **jj, const T **v, const Context *ctx, CoorOrder co,
                    BSR_handle **bsrh, Session session = 0) {

        detail::SelfComm comm = detail::get_comm();

        detail::BSRComponents<Nd, Ni, T> *r =
            new detail::BSRComponents<Nd, Ni, T>{detail::get_bsr_components<Nd, Ni, T>(
                (T **)v, ii, jj, nullptr, ctx, ncomponentsi, pim, dimi, ncomponentsd, pdm, dimd,
                blockdm, blockim, detail::ones<Nd>(), detail::ones<Ni>(), blockImFast, comm, co,
                session)};
        *bsrh = r;
    }

    /// Create Kronecker BSR sparse operator
    /// \param pim: partitioning of the RSB operator image in consecutive ranges
    /// \param dimi: image dimension size
    /// \param ncomponentsi: number of consecutive components in each MPI rank for the image
    /// \param pdm: pseudo-partitioning of the RSB operator domain in consecutive ranges
    /// \param dimd: domain dimension size
    /// \param ncomponentsd: number of consecutive components in each MPI rank for the domain
    /// \param blockim: image dimensions of the block
    /// \param blockdm: domain dimensions of the block
    /// \param kronim: image dimensions of the Kronecker block
    /// \param krondm: domain dimensions of the Kronecker block
    /// \param blockImFast: whether the blocks are stored with the image indices the fastest
    /// \param ii: ii[i] is the index of the first nonzero block on the i-th blocked image operator element
    /// \param jj: domain coordinates of the nonzero blocks of RSB operator
    /// \param v: nonzero values
    /// \param kronv: nonzero values for the Kronecker blocks
    /// \param ctx: context
    /// \param co: coordinate linearization order; either `FastToSlow` for natural order or `SlowToFast` for lexicographic order
    /// \param bsrh (out) handle to BSR nonzero pattern
    ///
    /// NOTE: keep allocated the space pointed out by ii, jj, and v until calling `destroy_bsr`.

    template <std::size_t Nd, std::size_t Ni, typename T>
    void create_kron_bsr(const PartitionItem<Ni> *pim, const Coor<Ni> &dimi, int ncomponentsi,
                         const PartitionItem<Nd> *pdm, const Coor<Nd> &dimd, int ncomponentsd,
                         const Coor<Ni> &blockim, const Coor<Nd> &blockdm, const Coor<Ni> &kronim,
                         const Coor<Nd> &krondm, bool blockImFast, IndexType **ii, Coor<Nd> **jj,
                         const T **v, const T **kronv, const Context *ctx, CoorOrder co,
                         BSR_handle **bsrh, Session session = 0) {

        detail::SelfComm comm = detail::get_comm();

        detail::BSRComponents<Nd, Ni, T> *r =
            new detail::BSRComponents<Nd, Ni, T>{detail::get_bsr_components<Nd, Ni, T>(
                (T **)v, ii, jj, (T **)kronv, ctx, ncomponentsi, pim, dimi, ncomponentsd, pdm, dimd,
                blockdm, blockim, krondm, kronim, blockImFast, comm, co, session)};
        *bsrh = r;
    }

    /// Destroy RSB sparse operator
    /// \param bsrh: origin RSB handle to copy from

    inline void destroy_bsr(BSR_handle *bsrh) { delete bsrh; }

    /// BSR sparse operator - tensor multiplication
    /// \param bsrh: BSR handle
    /// \param oim: dimension labels for the RSB operator image space
    /// \param odm: dimension labels for the RSB operator domain space
    /// \param px: partitioning of the right tensor in consecutive ranges
    /// \param ox: dimension labels for the right operator
    /// \param fromx: first coordinate to operate from the origin tensor
    /// \param sizex: number of elements to operate in each dimension
    /// \param dimx: dimension size for the origin tensor
    /// \param vx: data for the second operator
    /// \param py: partitioning of the resulting tensor in consecutive ranges
    /// \param oy: dimension labels for the output tensor
    /// \param fromy: first coordinate to copy the result from the destination tensor
    /// \param sizey: number of elements to copy in each dimension
    /// \param dimy: dimension size for the destination tensor
    /// \param okr: dimension label for the RSB operator powers (or zero for a single power)
    /// \param vy: data for the output tensor
    /// \param ctxy: context for each data pointer in vy

    template <std::size_t Nd, std::size_t Ni, std::size_t Nx, std::size_t Ny, typename T>
    void bsr_krylov(T alpha, BSR_handle *bsrh, const char *oim, const char *odm,
                    const PartitionItem<Nx> *px, int ncomponents, const char *ox,
                    const Coor<Nx> &fromx, const Coor<Nx> &sizex, const Coor<Nx> &dimx,
                    const T **vx, T beta, const PartitionItem<Ny> *py, const char *oy,
                    const Coor<Ny> &fromy, const Coor<Ny> &sizey, const Coor<Ny> &dimy, char okr,
                    T **vy, const Context *ctx, CoorOrder co, Request *request = nullptr,
                    Session session = 0) {

        Order<Ni> oim_ = detail::toArray<Ni>(oim, "oim");
        Order<Nd> odm_ = detail::toArray<Nd>(odm, "odm");
        Order<Nx> ox_ = detail::toArray<Nx>(ox, "ox");
        Order<Ny> oy_ = detail::toArray<Ny>(oy, "oy");

        detail::SelfComm comm = detail::get_comm();

        detail::BSRComponents<Nd, Ni, T> *bsr =
            detail::get_bsr_components_from_handle<Nd, Ni, T>(bsrh, ctx, ncomponents, comm, co);

        wait(detail::bsr_krylov<Nd, Ni, Nx, Ny, T>(
            alpha, *bsr, oim_, odm_, detail::get_from_size(px, ncomponents * comm.nprocs, comm),
            ox_, fromx, sizex, dimx,
            detail::get_components<Nx>((T **)vx, nullptr, ctx, ncomponents, px, comm, session),
            beta, detail::get_from_size(py, ncomponents * comm.nprocs, comm), oy_, fromy, sizey,
            dimy, okr, detail::get_components<Ny>(vy, nullptr, ctx, ncomponents, py, comm, session),
            comm, co));
        if (request) *request = Request{};
    }

    /// Return the preferred layout for the input and output tensor in `bsr_krylov`
    /// \param bsrh: BSR handle
    /// \param ncomponents: number of components in the BSR handle
    /// \param ctx: context for each data pointer in the BSR handle
    /// \param comm: MPI communicator
    /// \param co: coordinate linearization order; either `FastToSlow` for natural order or `SlowToFast` for lexicographic order
    /// \param preferred_layout_for_x: (out) preferred layout for the input tensor for each component
    /// \param preferred_layout_for_y: (out) preferred layout for the output tensor for each component

    template <std::size_t Nd, std::size_t Ni, typename T>
    void bsr_get_preferred_layout(BSR_handle *bsrh, int ncomponents, const Context *ctx,
                                  CoorOrder co, MatrixLayout *preferred_layout_for_x,
                                  MatrixLayout *preferred_layout_for_y) {

        detail::SelfComm comm = detail::get_comm();

        detail::BSRComponents<Nd, Ni, T> *bsr =
            detail::get_bsr_components_from_handle<Nd, Ni, T>(bsrh, ctx, ncomponents, comm, co);

        for (unsigned int i = 0; i < bsr->c.first.size(); ++i) {
            const unsigned int componentId = bsr->c.first[i].v.componentId;
            preferred_layout_for_x[componentId] = bsr->c.first[i].preferredLayout;
            preferred_layout_for_y[componentId] =
                bsr->c.first[i].allowLayout == detail::ColumnMajorForY
                    ? ColumnMajor
                    : bsr->c.first[i].preferredLayout;
        }
        for (unsigned int i = 0; i < bsr->c.second.size(); ++i) {
            const unsigned int componentId = bsr->c.second[i].v.componentId;
            preferred_layout_for_x[componentId] = bsr->c.second[i].preferredLayout;
            preferred_layout_for_y[componentId] =
                bsr->c.second[i].allowLayout == detail::ColumnMajorForY
                    ? ColumnMajor
                    : bsr->c.second[i].preferredLayout;
        }
    }
}
#endif // __SUPERBBLAS_BSR__<|MERGE_RESOLUTION|>--- conflicted
+++ resolved
@@ -587,7 +587,6 @@
                 return kron_use_crafted_kernel ? "builtin_kron_perm_cpu" : "builtin_cpu";
             }
 
-<<<<<<< HEAD
             SpMMAllowedLayout allowLayout;
             MatrixLayout preferredLayout;
 
@@ -595,12 +594,6 @@
                 allowLayout = RowMajorForXandY;
                 kron_use_crafted_kernel = false;
                 preferredLayout = RowMajor;
-=======
-            static const SpMMAllowedLayout allowLayout = RowMajorForXandY;
-            static const MatrixLayout preferredLayout = RowMajor;
-
-            BSR(const BSRComponent<Nd, Ni, T, Cpu> &v) : v(v) {
->>>>>>> 838a8c36
                 if (volume(v.dimi) == 0 || volume(v.dimd) == 0) return;
                 auto bsr = get_bsr_indices(v); // column indices aren't blocked
                 ii = bsr.i;
@@ -716,13 +709,9 @@
             void operator()(bool conjA, const std::vector<vector<T, Cpu>> &vx, IndexType ldx,
                             MatrixLayout lx, vector<T, Cpu> &vy, IndexType ldy, MatrixLayout ly,
                             IndexType ncols) const {
-<<<<<<< HEAD
                 (void)ldx;
                 (void)ldy;
                 if (conjA || lx == ColumnMajor || ly == ColumnMajor)
-=======
-                if (conjA || lx != RowMajor || ly != RowMajor)
->>>>>>> 838a8c36
                     throw std::runtime_error("Not implemented");
                 if (vx.size() != v.fragmentsd.size()) throw std::runtime_error("wtf");
 
@@ -737,17 +726,10 @@
                 xscal(volume(v.dimi) * ncols, beta, y, 1, Cpu{});
                 T *nonzeros = v.it.data();
                 const bool tb = !v.blockImFast;
-<<<<<<< HEAD
                 auto disc_and_pointers = get_discriminator_and_pointers(vx, v.fragmentsd, ncols);
                 const T *x0 = std::get<1>(disc_and_pointers)[0];
                 const T *x1 = std::get<1>(disc_and_pointers)[1];
                 IndexType j01 = std::get<0>(disc_and_pointers) / ncols;
-=======
-                auto disc_and_pointers = get_discriminator_and_pointers(vx, v.fragmentsd, ldx);
-                const T *x0 = std::get<1>(disc_and_pointers)[0];
-                const T *x1 = std::get<1>(disc_and_pointers)[1];
-                IndexType j01 = std::get<0>(disc_and_pointers) / ldx;
->>>>>>> 838a8c36
                 if (v.kron_it.size() == 0) {
                     if (ncols > 1) {
 #    ifdef _OPENMP
@@ -760,15 +742,9 @@
                                 const T *xj = (jjj < j01 ? x0 : x1);
                                 jjj = (jjj < j01 ? jjj : jjj - j01);
                                 // Contract with the blocking: (n,bd) x (bi,bd)[rows,mu] -> (n,bi) ; note (fast,slow)
-<<<<<<< HEAD
                                 xgemm('N', !tb ? 'T' : 'N', ncols, bi, bd, alpha, xj + jjj * ncols,
                                       ncols, nonzeros + j * bi * bd, tb ? bd : bi, T{1},
                                       y + i * bi * ncols, ncols, Cpu{});
-=======
-                                xgemm('N', !tb ? 'T' : 'N', ncols, bi, bd, alpha, xj + jjj * ldx,
-                                      ldx, nonzeros + j * bi * bd, tb ? bd : bi, T{1},
-                                      y + i * bi * ldy, ldy, Cpu{});
->>>>>>> 838a8c36
                             }
                         }
                     } else {
@@ -782,19 +758,13 @@
                                 const T *xj = (jjj < j01 ? x0 : x1);
                                 jjj = (jjj < j01 ? jjj : jjj - j01);
                                 xgemv(tb ? 'T' : 'N', tb ? bd : bi, tb ? bi : bd, alpha,
-<<<<<<< HEAD
                                       nonzeros + j * bi * bd, tb ? bd : bi, xj + jjj * ncols, ncols,
                                       T{1}, y + i * bi, ncols, Cpu{});
-=======
-                                      nonzeros + j * bi * bd, tb ? bd : bi, xj + jjj * ldx, ldx,
-                                      T{1}, y + i * bi, ldy, Cpu{});
->>>>>>> 838a8c36
                             }
                         }
                     }
                 } else {
                     // With Kronecker product
-<<<<<<< HEAD
                     if (lx == AltKronRowMajor) {
 #    ifdef _OPENMP
 #        pragma omp parallel for schedule(static)
@@ -811,8 +781,6 @@
                                 kron_sign_scalars_data, y + i * bi * ki * ncols, 1, bi, Cpu{});
                         }
                     } else if (lx == RowMajor) {
-=======
->>>>>>> 838a8c36
 #    ifdef _OPENMP
 #        pragma omp parallel
 #    endif
@@ -821,7 +789,6 @@
 #    ifdef _OPENMP
 #        pragma omp for schedule(static)
 #    endif
-<<<<<<< HEAD
                             for (IndexType i = 0; i < block_rows; ++i) {
                                 for (IndexType j = ii[i], j1 = ii[i + 1], j0 = 0; j < j1;
                                      ++j, ++j0) {
@@ -838,22 +805,6 @@
                                         ki * ncols, nonzeros + j * bi * bd, !tb ? bi : bd,
                                         y + i * ki * ncols * bi, ki * ncols, Cpu{});
                                 }
-=======
-                        for (IndexType i = 0; i < block_rows; ++i) {
-                            for (IndexType j = ii[i], j1 = ii[i + 1], j0 = 0; j < j1; ++j, ++j0) {
-                                IndexType jjj = jj[j];
-                                if (jjj == -1) continue;
-                                const T *xj = (jjj < j01 ? x0 : x1);
-                                jjj = (jjj < j01 ? jjj : jjj - j01);
-                                // Contract with the blocking:  (ki,kd) x (kd,n,bd,rows) -> (ki,n,bd) ; note (fast,slow)
-                                xgemm_csr_mat(T{1}, kron, j0, xj + jjj * ncols, kd, ncols * bd,
-                                              ColumnMajor, kd, T{0}, aux.data(), ki);
-                                // Contract with the Kronecker blocking: (ki,n,bd) x (bi,bd)[rows,mu] -> (ki,n,bi) ; note (fast,slow)
-                                xgemm_alt_alpha1_beta1('N', !tb ? 'T' : 'N', ki * ncols, bi, bd,
-                                                       aux.data(), ki * ncols,
-                                                       nonzeros + j * bi * bd, !tb ? bi : bd,
-                                                       y + i * ki * ncols * bi, ki * ncols, Cpu{});
->>>>>>> 838a8c36
                             }
                         }
                     }
@@ -1777,11 +1728,7 @@
                            (return_jj_blocked == ReturnJJBlockedWithKron ? volume(v.krond) : 1));
             std::vector<IndexType> domain_prefix(v.fragmentsd.size());
             for (unsigned int i = 1; i < v.fragmentsd.size(); ++i)
-<<<<<<< HEAD
-                domain_prefix[i] = domain_prefix[i - 1] + volume(v.fragmentsd[i][1]) / bd;
-=======
                 domain_prefix[i] = domain_prefix[i - 1] + volume(v.fragmentsd[i - 1][1]) / bd;
->>>>>>> 838a8c36
             Coor<Nd> blockd = v.blockd * v.krond;
             bool there_are_minus_ones_in_columns = false;
 #ifdef _OPENMP
@@ -2318,17 +2265,12 @@
             // Layout for row major: (kd,n,bd,rows)
             // Layout for alt row major: (bd,kd,n,rows)
             // Layout for column major: (bd,rows,n,kd)
-<<<<<<< HEAD
             IndexType ldx = lx == ColumnMajor
                                 ? (!transSp ? vold / kd : voli / ki)
                                 : (lx == AltKronRowMajor ? (!transSp ? bd : bi) : 1) * volC;
             IndexType ldy = ly == ColumnMajor
                                 ? (!transSp ? voli / ki : vold / kd)
                                 : (ly == AltKronRowMajor ? (!transSp ? bi : bd) : 1) * volC;
-=======
-            IndexType ldx = lx == ColumnMajor ? (!transSp ? vold / kd : voli / ki) : volC;
-            IndexType ldy = ly == ColumnMajor ? (!transSp ? voli / ki : vold / kd) : volC;
->>>>>>> 838a8c36
 
             // Do the contraction
             _t.flops = bsr.getFlopsPerMatvec(volC, lx);
